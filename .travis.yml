language: php
sudo: false

cache:
  directories:
    - $HOME/.composer/cache
    - $HOME/.npm

env:
  global:
    - SYMFONY_DEPRECATIONS_HELPER=weak_vendors
    - APP_ENV=test

matrix:
  include:
    - php: '7.1'
    - php: '7.2'
    - php: '7.2'
      env: deps=low
    - php: '7.2'
      env: SYMFONY_DEPRECATIONS_HELPER=0
    - php: '7.2'
      services:
        - postgresql
      before_script:
        - psql -c 'create database api_platform_test;' -U postgres
      env: APP_ENV=postgres
    - php: '7.2'
      services:
        - mysql
      before_script:
        - mysql -e 'CREATE DATABASE api_platform_test;'
      env: APP_ENV=mysql
  allow_failures:
      env: SYMFONY_DEPRECATIONS_HELPER=0

before_install:
  - phpenv config-rm xdebug.ini || echo "xdebug not available"
  - echo "memory_limit=-1" >> ~/.phpenv/versions/$(phpenv version-name)/etc/conf.d/travis.ini
  - export PATH="$PATH:$HOME/.composer/vendor/bin"

install:
  - if [[ $deps = 'low' ]]; then
      composer update --prefer-dist --no-progress --no-suggest --prefer-stable --prefer-lowest --ansi;
    else
      composer update --prefer-dist --no-progress --no-suggest --ansi;
    fi

script:
  - tests/Fixtures/app/console cache:clear
  - vendor/bin/phpunit
  - tests/Fixtures/app/console cache:clear
  - if [[ $APP_ENV = 'postgres' ]]; then
      vendor/bin/behat --suite=postgres --format=progress;
    else
      vendor/bin/behat --suite=default --format=progress;
    fi
<<<<<<< HEAD
  - if [[ $lint != 1 ]]; then
      tests/Fixtures/app/console api:swagger:export > swagger.json && npx swagger-cli validate swagger.json && rm swagger.json;
    fi
  - if [[ $lint != 1 ]]; then
      tests/Fixtures/app/console api:swagger:export --yaml > swagger.yaml && npx swagger-cli validate --no-schema swagger.yaml && rm swagger.yaml;
    fi
  - if [[ $lint = 1 ]]; then
      php php-cs-fixer.phar fix --dry-run --diff --no-ansi;
    fi
  - if [[ $lint = 1 ]]; then
      phpstan analyse -c phpstan.neon -l5 --ansi src tests;
    fi
=======
  - tests/Fixtures/app/console api:swagger:export > swagger.json && npx swagger-cli validate swagger.json && rm swagger.json
>>>>>>> 435d4455
<|MERGE_RESOLUTION|>--- conflicted
+++ resolved
@@ -55,19 +55,5 @@
     else
       vendor/bin/behat --suite=default --format=progress;
     fi
-<<<<<<< HEAD
-  - if [[ $lint != 1 ]]; then
-      tests/Fixtures/app/console api:swagger:export > swagger.json && npx swagger-cli validate swagger.json && rm swagger.json;
-    fi
-  - if [[ $lint != 1 ]]; then
-      tests/Fixtures/app/console api:swagger:export --yaml > swagger.yaml && npx swagger-cli validate --no-schema swagger.yaml && rm swagger.yaml;
-    fi
-  - if [[ $lint = 1 ]]; then
-      php php-cs-fixer.phar fix --dry-run --diff --no-ansi;
-    fi
-  - if [[ $lint = 1 ]]; then
-      phpstan analyse -c phpstan.neon -l5 --ansi src tests;
-    fi
-=======
   - tests/Fixtures/app/console api:swagger:export > swagger.json && npx swagger-cli validate swagger.json && rm swagger.json
->>>>>>> 435d4455
+  - tests/Fixtures/app/console api:swagger:export --yaml > swagger.yaml && npx swagger-cli validate --no-schema swagger.yaml && rm swagger.yaml