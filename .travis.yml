--- conflicted
+++ resolved
@@ -19,7 +19,7 @@
       env: coverage=1 lint=1
     - php: '7.2'
       env: deps='low'
-    - php: '7.1'
+    - php: '7.2'
       env: SYMFONY_DEPRECATIONS_HELPER=0
   allow_failures:
       env: SYMFONY_DEPRECATIONS_HELPER=0
@@ -32,11 +32,7 @@
   - if [[ $coverage = 1 ]]; then mkdir -p build/logs build/cov; fi
   - if [[ $coverage = 1 ]]; then wget https://phar.phpunit.de/phpcov.phar; fi
   - if [[ $coverage = 1 ]]; then wget https://github.com/satooshi/php-coveralls/releases/download/v1.0.1/coveralls.phar; fi
-<<<<<<< HEAD
-  - if [[ $lint = 1 ]]; then wget https://github.com/FriendsOfPHP/PHP-CS-Fixer/releases/download/v2.4.0/php-cs-fixer.phar; fi
-=======
   - if [[ $lint = 1 ]]; then wget https://github.com/FriendsOfPHP/PHP-CS-Fixer/releases/download/v2.7.1/php-cs-fixer.phar; fi
->>>>>>> 6ed91c3e
   - if [[ $lint = 1 ]]; then composer global require --dev 'phpstan/phpstan:^0.8'; fi
 
 install:
