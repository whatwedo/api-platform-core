--- conflicted
+++ resolved
@@ -30,24 +30,12 @@
   - phpenv config-rm xdebug.ini || echo "xdebug not available"
   - echo "memory_limit=-1" >> ~/.phpenv/versions/$(phpenv version-name)/etc/conf.d/travis.ini
   - npm install -g swagger-cli
-<<<<<<< HEAD
-  - export PATH="$PATH:$HOME/.composer/vendor/bin"
-  - if [[ $coverage = 1 ]]; then mkdir -p build/logs build/cov; fi
-  - if [[ $coverage = 1 ]]; then wget https://phar.phpunit.de/phpcov.phar; fi
-  - if [[ $coverage = 1 ]]; then wget https://github.com/satooshi/php-coveralls/releases/download/v1.0.1/coveralls.phar; fi
-=======
->>>>>>> e69d8575
   - if [[ $lint = 1 ]]; then wget https://github.com/FriendsOfPHP/PHP-CS-Fixer/releases/download/v2.7.1/php-cs-fixer.phar; fi
   - if [[ $lint = 1 ]]; then composer global require --dev 'phpstan/phpstan:^0.8'; fi
 
 install:
-<<<<<<< HEAD
-  - if [[ $coverage = 1 ]]; then composer require --dev --no-update 'phpunit/php-code-coverage:^5.2.2'; fi
   - if [[ $deps = 'beta' ]]; then composer config minimum-stability beta; fi
   - if [[ $deps != 'low' ]]; then composer update --prefer-dist --no-progress --no-suggest --ansi; fi
-=======
-  - if [[ ! $deps ]]; then composer update --prefer-dist --no-progress --no-suggest --ansi; fi
->>>>>>> e69d8575
   - if [[ $deps = 'low' ]]; then composer update --prefer-dist --no-progress --no-suggest --prefer-stable --prefer-lowest --ansi; fi
 
 script:
