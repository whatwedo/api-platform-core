# Changelog

<<<<<<< HEAD
## 2.2.0

* Add GraphQL support (including mutations, pagination, filters, access control rules and automatic SQL joins)
* Fully implement the GraphQL Relay Server specification
* Add JSONAPI support
* Add a new `@ApiFilter` annotation to directly configure filters from resource classes
* Add a partial paginator that prevents `COUNT()` SQL queries
* Add a new simplified way to configure operations
* Add an option to serialize Validator's payloads (e.g. error levels)
* Add support for generators in data providers
* Add a new `allow_plain_identifiers` option to allow using plain IDs as identifier instead of IRIs
* Add support for resource names without namespace
* Automatically enable FOSUser support if the bundle is installed
* Add an `AbstractCollectionNormalizer` to help supporting custom formats
* Deprecate NelmioApiDocBundle 2 support (upgrade to v3, it has native API Platform support)
* Deprecate the `ApiPlatform\Core\Bridge\Doctrine\EventListener\WriteListener` class in favor of the new `ApiPlatform\Core\EventListener\WriteListener` class.
* Remove the `api_platform.doctrine.listener.view.write` event listener service.
* Add a data persistence layer with a new `ApiPlatform\Core\DataPersister\DataPersisterInterface` interface.
* Add the a new configuration to disable the API entrypoint and the documentation
* Allow to set maximum items per page at operation/resource level  
* Add a new `alwaysIdentifier` configuration option for properties that force serializer to generate an IRI for the relation
=======
## 2.1.6

* Add a new config option to specify the directories containing resource classes
* Fix a bug regarding the ordering filter when dealing with embedded fields
* Allow to autowire the router
* Fix the base path handling the Swagger/Open API documentation normalizer
>>>>>>> f613054f

## 2.1.5

* Add support for filters autoconfiguration with Symfony 3.4+
* Add service aliases required to use the autowiring with Symfony 3.4+
* Allow updating nested resource when issuing a `POST` HTTP request
* Add support for the immutable date and time types introduced in Doctrine
* Fix the Doctrine query generated to retrieve nested subresources
* Fix several bugs in the automatic eager loading support
* Fix a bug occurring when passing nor an IRI nor an array in an embedded relation
* Allow to request `0` items per page in collections
* Also copy the `Host` from the Symfony Router
* `Paginator::getLastPage()` now always returns a `float`
* Minor performance improvements
* Minor quality fixes

## 2.1.4

* Symfony 3.4 and 4.0 compatibility
* Autowiring strict mode compatibility 
* Fix a bug preventing to create resource classes in the global namespace
* Fix Doctrine type conversion in filter's WHERE clauses
* Fix filters when using eager loading and non-association composite identifier
* Fix Doctrine type resolution for identifiers (for custom DBALType) 
* Add missing Symfony Routing options to operations configuration
* Add SubresourceOperations to metadata
* Fix disabling of cache pools with the dev environment 

## 2.1.3

* Don't use dynamic values in Varnish-related service keys (improves Symfony 3.3 compatibility)
* Hydra: Fix the value of `owl:allValuesFrom` in the API documentation
* Swagger: Include the context even when the type is `null`
* Minor code and PHPDoc cleanups

## 2.1.2

* PHP 7.2 compatibility
* Symfony 4 compatibility
* Fix the Swagger UI documentation for specific routes (the API request wasn't executed automatically anymore)
* Add a missing cache tag on empty collections
* Fix a missing service when no Varnish URL is defined
* Fix the whitelist comparison in the property filer
* Fix some bugs regarding subresources in the Swagger and Hydra normalizers
* Make route requirements configurable
* Make possible to configure the Swagger context for properties
* Better exception messages when there is a content negotiation error
* Use the `PriorityTaggedServiceTrait` provided by Symfony instead of a custom implementation
* Test upstream libs deprecations
* Various quality fixes and tests cleanup

## 2.1.1

* Fix path generators
* Fix some method signatures related to subresources
* Improve performance of the deserialization mechanism

## 2.1.0

* Add a builtin HTTP cache invalidation system able to store all requests in Varnish (or any other proxy supporting cache tags) and purge it instantly when needed
* Add an authorization system configurable directly from the resource class
* Add support for subresources (like `/posts/1/comments` or `/posts/1/comments/2`
* Revamp the automatic documentation UI (upgraded to the React-based version of Swagger UI, added a custom stylesheet)
* Add a new filter to select explicitly which properties to serialize
* Add a new filter to choose which serialization group to apply
* Add a new filter to test if a property value exists or not
* Add support for OAuth 2 in the UI
* Add support for embedded fields
* Add support for customizable API resources folder's name
* Filters's ids now defaults to the Symfony's service name
* Add configuration option to define custom metadata loader paths
* Make Swagger UI compatible with a strict CSP environment
* Add nulls comparison to OrderFilter
* Add a flag to disable all request listeners
* Add a default order option in the configuration
* Allow to disable all operations using the XML configuration format and deprecate the previous format
* Allow upper cased property names
* Improve the overall performance by optimizing `RequestAttributesExtractor`
* Improve the performance of the filters subsystem by using a PSR-11 service locator and deprecate the `FilterCollection` class
* Add compatibility with Symfony Flex and Symfony 4
* Allow the Symfony Dependency Injection component to autoconfigure data providers and query extensions
* Allow to use service for dynamic validation groups
* Allow using PHP constants in YAML resources files
* Upgrade to the latest version of the Hydra spec
* Add `pagination` and `itemPerPage` parameters in the Swagger/Open API documentation
* Add support for API key authentication in Swagger UI
* Allow to specify a whitelist of serialization groups
* Allow to use the new immutable date and time types of Doctrine in filters
* Update swagger definition keys to more verbose ones (ie `Resource-md5($groups)` => `Resource-groupa_groupb`) - see https://github.com/api-platform/core/pull/1207

## 2.0.11

* Ensure PHP 7.2 compatibility
* Fix some bug regarding Doctrine joins
* Let the `hydra_context` option take precedence over operation metadata
* Fix relations handling by the non-hypermedia `ItemNormalizer` (raw JSON, XML)
* Fix a bug in the JSON-LD context: should not be prefixed by `#`
* Fix a bug regarding serialization groups in Hydra docs

## 2.0.10

* Performance improvement
* Swagger: Allow non-numeric IDs (such as UUIDs) in URLs
* Fix a bug when a composite identifier is missing
* `ApiPlatform\Core\Bridge\Doctrine\Orm\Filter\OrderFilter::extractProperties` now always return an array
* Fix NelmioApiDocParser recursive relations

## 2.0.9

* Add support for Symfony 3.3
* Disable the partial eager loading by default
* Fix support for ignored attributes in normalizers
* Specify the `LEFT JOIN` clause for filter associations
* Move the metadata from validator factory to the validator.xml file
* Throw an exception when the number of items per page is 0
* Improve the Continuous Integration process

## 2.0.8

* Leverage serialization groups to eager load data
* Fix the Swagger Normalizer to correctly support nested serialization groups
* Use strict types
* Get rid of the dependency to the Templating component
* Explicitly add missing dependency to PropertyAccess component
* Allow the operation name to be null in ResourceMetadata
* Fix an undefined index error occurring in some cases when using sub types
* Make the bundle working even when soft dependencies aren't installed
* Fix serialization of multiple inheritance child types
* Fix the priority of the FOSUSer's event listener
* Fix the resource class resolver with using `\Traversable` values
* Fix inheritance of property metadata for the Doctrine ORM property metadata factory
* EagerLoadingExtension: Disable partial fetching if entity has subclasses
* Refactoring and cleanup of the eager loading mechanism
* Fix the handling of composite identifiers
* Fix HAL normalizer when the context isn't serializable
* Fix some quality problems found by PHPStan

## 2.0.7

* [security] Hide error's message in prod mode when a 500 error occurs (Api Problem format)
* Fix sorting when eager loading is used
* Allow eager loading when using composite identifiers
* Don't use automatic eager loading when disabled in the config
* Use `declare(strict_types=1)` and improve coding standards
* Automatically refresh routes in dev mode when a resource is created or deleted

## 2.0.6

* Correct the XML Schema type generated for floats in the Hydra documentation

## 2.0.5

* Fix a bug when multiple filters are applied

## 2.0.4

* [security] Hide error's message in prod mode when a 500 error occurs
* Prevent duplicate data validation
* Fix filter Eager Loading
* Fix the Hydra documentation for `ConstraintViolationList`
* Fix some edge cases with the automatic configuration of Symfony
* Remove calls to `each()` (deprecated since PHP 7.2)
* Add a missing property in `EagerLoadingExtension`

## 2.0.3

* Fix a bug when handling invalid IRIs
* Allow to have a property called id even in JSON-LD
* Exclude static methods from AnnotationPropertyNameCollectionFactory
* Improve compatibility with Symfony 2.8

## 2.0.2

* Fix the support of the Symfony's serializer @MaxDepth annotation
* Fix property range of relations in the Hydra doc when an IRI is used
* Fix an error "api:swagger:export" command when decorating the Swagger normalizer
* Fix an an error in the Swagger documentation generator when a property has several serialization groups

## 2.0.1

* Various fixes related to automatic eager loading
* Symfony 3.2 compatibility

## 2.0.0

* Full refactoring
* Use PHP 7
* Add support for content negotiation
* Add Swagger/OpenAPI support
* Integrate Swagger UI
* Add HAL support
* Add API Problem support
* Update the Hydra support to be in sync with the last version of the spec
* Full rewrite of the metadata system (annotations, YAML and XML formats support)
* Remove the event system in favor of the builtin Symfony kernel's events
* Use the ADR pattern
* Fix a ton of issues
* `ItemDataproviderInterface`: `fetchData` is now in the context parameterer. `getItemFromIri` is now context aware [7f82fd7](https://github.com/api-platform/core/commit/7f82fd7f96bbb855599de275ffe940c63156fc5d)
* Constants for event's priorities [2e7b73e](https://github.com/api-platform/core/commit/2e7b73e19ccbeeb8387fa7c4f2282984d4326c1f)
* Properties mapping with XML/YAML is now possible [ef5d037](https://github.com/api-platform/core/commit/ef5d03741523e35bcecc48decbb92cd7b310a779)
* Ability to configure and match exceptions with an HTTP status code [e9c1863](https://github.com/api-platform/core/commit/e9c1863164394607f262d975e0f00d51a2ac5a72)
* Various fixes and improvements (SwaggerUI, filters, stricter property metadata)

## 1.1.1

* Fix a case typo in a namespace alias in the Hydra documentation

## 1.1.0 beta 2

* Allow to configure the default controller to use
* Ability to add route requirements
* Add a range filter
* Search filter: add a case sensitivity setting
* Search filter: fix the behavior of the search filter when 0 is provided as value
* Search filter: allow to use identifiers different than id
* Exclude tests from classmap
* Fix some deprecations and tests

## 1.1.0 beta 1

* Support Symfony 3.0
* Support nested properties in Doctrine filters
* Add new `start` and `word_start` strategies to the Doctrine Search filter
* Add support for abstract resources
* Add a new option to totally disable Doctrine
* Remove the ID attribute from the Hydra documentation when it is read only
* Add method to avoid naming collision of DQL join alias and bound parameter name
* Make exception available in the Symfony Debug Toolbar
* Improve the Doctrine Paginator performance in some cases
* Enhance HTTPS support and fix some bugs in the router
* Fix some edge cases in the date and time normalizer
* Propagate denormalization groups through relations
* Run tests against all supported Symfony versions
* Add a contribution documentation
* Refactor tests
* Check CS with StyleCI

## 1.0.1

* Avoid an error if the attribute isn't an array

## 1.0.0

* Extract the documentation in a separate repository
* Add support for eager loading in collections

## 1.0.0 beta 3

* The Hydra documentation URL is now `/apidoc` (was `/vocab`)
* Exceptions implements `Dunglas\ApiBundle\Exception\ExceptionInterface`
* Prefix automatically generated route names by `api_`
* Automatic detection of the method of the entity class returning the identifier when using Doctrine (previously `getId()` was always used)
* New extension point in `Dunglas\ApiBundle\Doctrine\Orm\DataProvider` allowing to customize Doctrine paginator and performance optimization when using typical queries
* New `Dunglas\ApiBundle\JsonLd\Event\Events::CONTEXT_BUILDER` event allowing to modify the JSON-LD context
* Change HTTP status code from `202` to `200` for `PUT` requests
* Ability to embed the JSON-LD context instead of embedding it

## 1.0.0 beta 2

* Preserve indexes when normalizing and denormalizing associative arrays
* Allow to set default order for property when registering a `Doctrine\Orm\Filter\OrderFilter` instance<|MERGE_RESOLUTION|>--- conflicted
+++ resolved
@@ -1,6 +1,5 @@
 # Changelog
 
-<<<<<<< HEAD
 ## 2.2.0
 
 * Add GraphQL support (including mutations, pagination, filters, access control rules and automatic SQL joins)
@@ -22,14 +21,13 @@
 * Add the a new configuration to disable the API entrypoint and the documentation
 * Allow to set maximum items per page at operation/resource level  
 * Add a new `alwaysIdentifier` configuration option for properties that force serializer to generate an IRI for the relation
-=======
+
 ## 2.1.6
 
 * Add a new config option to specify the directories containing resource classes
 * Fix a bug regarding the ordering filter when dealing with embedded fields
 * Allow to autowire the router
 * Fix the base path handling the Swagger/Open API documentation normalizer
->>>>>>> f613054f
 
 ## 2.1.5
 
