# Changelog

## 2.6.x-dev

* MongoDB: Possibility to add execute options (aggregate command fields) for a resource, like `allowDiskUse` (#3144)
<<<<<<< HEAD
=======
* MongoDB: Mercure support (#3290)
>>>>>>> e8effc74
* GraphQL: Allow to format GraphQL errors based on exceptions (#3063)
* GraphQL: Add page-based pagination (#3175)
* OpenAPI: Add PHP default values to the documentation (#2386)
 
<<<<<<< HEAD
=======
## 2.5.4

* Add a local cache in `ResourceClassResolver::getResourceClass()`
* JSON Schema: Fix  generation for non-resource class
* Doctrine: Get class metadata only when it's needed in `SearchFilter`
* GraphQL: Better detection of collection type

>>>>>>> e8effc74
## 2.5.3

* Compatibility with Symfony 5
* GraphQL: Fix `hasNextPage` when `offset > itemsPerPage`

## 2.5.2

* Compatibility with Symfony 5 RC
* Compatibility with NelmioCorsBundle 2
* Fix the type of `ApiResource::$paginationPartial`
* Ensure correct return type from `AbstractItemNormalizer::normalizeRelation`

## 2.5.1

* Compatibility with Symfony 5 beta
* Fix a notice in `SerializerContextBuilder`
* Fix dashed path segment generation
* Fix support for custom filters without constructor in the `@ApiFilter` annotation
* Fix a bug that was preventing to disable Swagger/OpenAPI
* Return a `404` HTTP status code instead of `500` whe the identifier is invalid (e.g.: invalid UUID)
* Add links to the documentation in `@ApiResource` annotation's attributes to improve DX
* JSON:API: fix pagination being ignored when using the `filter` query parameter
* Elasticsearch: Allow multiple queries to be set
* OpenAPI: Do not append `body` parameter if it already exists
* OpenAPI: Fix removal of illegal characters in schema name for Amazon API Gateway
* Swagger UI: Add missing `oauth2-redirect` configuration
* Swagger UI: Allow changing the location of Swagger UI
* GraphQL: Fix an error that was occurring when `SecurityBundle` was not installed
* HTTP/2 Server Push: Push relations as `fetch`

## 2.5.0

* Fix BC-break when using short-syntax notation for `access_control`
* Fix BC-break when no item operations are declared
* GraphQL: Adding serialization group difference condition for `item_query` and `collection_query` types
* JSON Schema: Fix command

## 2.5.0 beta 3

* GraphQL: Use different types (`MyTypeItem` and `MyTypeCollection`) only if serialization groups are different for `item_query` and `collection_query` (#3083)

## 2.5.0 beta 2

* Allow to not declare GET item operation
* Add support for the Accept-Patch header
* Make the the `maximum_items_per_page` attribute consistent with other attributes controlling pagination
* Allow to use a string instead of an array for serializer groups
* Test: Add an helper method to find the IRI of a resource
* Test: Add assertions for testing response against JSON Schema from API resource
* GraphQL: Add support for multipart request so user can create custom file upload mutations (#3041)
* GraphQL: Add support for name converter (#2765)

## 2.5.0 beta 1

* Add an HTTP client dedicated to functional API testing (#2608)
* Add PATCH support (#2895)
* Add a command to generate json schemas `api:json-schema:generate` (#2996)
* Add infrastructure to generate a JSON Schema from a Resource `ApiPlatform\Core\JsonSchema\SchemaFactoryInterface` (#2983)
* Replaces `access_control` by `security` and adds a `security_post_denormalize` attribute (#2992)
* Add basic infrastructure for cursor-based pagination (#2532)
* Change ExistsFilter syntax to `exists[property]`, old syntax still supported see #2243, fixes it's behavior on GraphQL (also related #2640).
* Pagination with subresources (#2698)
* Improve search filter id's management (#1844)
* Add support of name converter in filters (#2751, #2897), filter signature in abstract methods has changed see b42dfd198b1644904fd6a684ab2cedaf530254e3
* Ability to change the Vary header via `cacheHeaders` attributes of a resource (#2758)
* Ability to use the Query object in a paginator (#2493)
* Compatibility with Symfony 4.3 (#2784)
* Better handling of JsonSerializable classes (#2921)
* Elasticsearch: Add pagination (#2919)
* Add default, min, max specification in pagination parameter API docs (#3002)
* Add a swagger version configuration option `swagger.versions` and deprecates the `enable_swagger` configuration option (#2998)
* Order filter now documents `asc`/`desc` as enum (#2971)
* GraphQL: **BC Break** Separate `query` resource operation attribute into `item_query` and `collection_query` operations so user can use different security and serialization groups for them (#2944, #3015)
* GraphQL: Add support for custom queries and mutations (#2447)
* GraphQL: Add support for custom types (#2492)
* GraphQL: Better pagination support (backwards pagination) (#2142)
* GraphQL: Support the pagination per resource (#3035)
* GraphQL: Add the concept of *stages* in the workflow of the resolvers and add the possibility to disable them with operation attributes (#2959)
* GraphQL: Add GraphQL Playground besides GraphiQL and add the possibility to change the default IDE (or to disable it) for the GraphQL endpoint (#2956, #2961)
* GraphQL: Add a command to print the schema in SDL `api:graphql:export > schema.graphql` (#2600)
* GraphQL: Improve serialization performance by avoiding calls to the `serialize` PHP function (#2576)
* GraphQL: Allow to use a search and an exist filter on the same resource (#2243)
* GraphQL: Refactor the architecture of the whole system to allow the decoration of useful services (`TypeConverter` to manage custom types, `SerializerContextBuilder` to modify the (de)serialization context dynamically, etc.) (#2772)

Notes:

Please read #2825 if you have issues with the behavior of Readable/Writable Link

## 2.4.7

* Fix passing context to data persisters' `remove` method
* Ensure OpenAPI normalizers properly expose the date format
* Add source maps for Swagger UI
* Improve error message when filter class is not imported
* Add missing autowiring alias for `Pagination`
* Doctrine: ensure that `EntityManagerInterface` is used in data providers

## 2.4.6

* GraphQL: Use correct resource configuration for filter arguments of nested collection
* Swagger UI: compatibility with Internet Explorer 11
* Varnish: Prevent cache miss by generating IRI for child related resources
* Messenger: Unwrap exception thrown in handler for Symfony Messenger 4.3
* Fix remaining Symfony 4.3 deprecation notices
* Prevent cloning non clonable objects in `previous_data`
* Return a 415 HTTP status code instead of a 406 one when a faulty `Content-Type` is sent
* Fix `WriteListener` trying to generate IRI for non-resources
* Allow to extract blank values from composite identifier

## 2.4.5

* Fix denormalization of a constructor argument which is a collection of non-resources
* Allow custom operations to return a different class than the expected resource class

## 2.4.4

* Store the original data in the `previous_data` request attribute, and allow to access it in security expressions using the `previous_object` variable (useful for PUT and PATCH requests)
* Fix resource inheritance handling
* Fix BC break in `AbstractItemNormalizer` introduced in 2.4
* Fix serialization when using interface as resource
* Basic compatibility with Symfony 4.3

## 2.4.3

* Doctrine: allow autowiring of filter classes
* Doctrine: don't use `fetchJoinCollection` on `Paginator` when not needed
* Doctrine: fix a BC break in `OrderFilter`
* GraphQL: input objects aren't nullable anymore (compliance with the Relay spec)
* Cache: Remove some useless purges
* Mercure: publish to Mercure using the default response format
* Mercure: use the Serializer context
* OpenAPI: fix documentation of the `PropertyFilter`
* OpenAPI: fix generation of the `servers` block (also fixes the compatibility with Postman)
* OpenAPI: skip not readable and not writable properties from the spec
* OpenAPI: add the `id` path parameter for POST item operation
* Serializer: add support for Symfony Serializer's `@SerializedName` metadata
* Metadata: `ApiResource`'s `attributes` property now defaults to `null`, as expected
* Metadata: Fix identifier support when using an interface as resource class
* Metadata: the HTTP method is now always uppercased
* Allow to disable listeners per operation (fix handling of empty request content)

    Previously, empty request content was allowed for any `POST` and `PUT` operations. This was an unsafe assumption which caused [other problems](https://github.com/api-platform/core/issues/2731).

    If you wish to allow empty request content, please add `"deserialize"=false` to the operation's attributes. For example:

    ```php
    <?php
    // api/src/Entity/Book.php

    use ApiPlatform\Core\Annotation\ApiResource;
    use App\Controller\PublishBookAction;

    /**
     * @ApiResource(
     *     itemOperations={
     *         "put_publish"={
     *             "method"="PUT",
     *             "path"="/books/{id}/publish",
     *             "controller"=PublishBookAction::class,
     *             "deserialize"=false,
     *         },
     *     },
     * )
     */
    class Book
    {
    ```

    You may also need to add `"validate"=false` if the controller result is `null` (possibly because you don't need to persist the resource).

* Return the `204` HTTP status code when the output class is set to `null`
* Be more resilient when normalizing non-resource objects
* Replace the `data` request attribute by the return of the data persister
* Fix error message in identifiers extractor
* Improve the bundle's default configuration when using `symfony/symfony` is required
* Fix the use of `MetadataAwareNameConverter` when available (configuring `name_converter: serializer.name_converter.metadata_aware` will now result in a circular reference error)

## 2.4.2

* Fix a dependency injection problem in `FilterEagerLoadingExtension`
* Improve performance by adding a `NoOpScalarNormalizer` handling scalar values

## 2.4.1

* Improve performance of the dev environment and deprecate the `api_platform.metadata_cache` parameter
* Fix a BC break in `SearchFilter`
* Don't send HTTP cache headers for unsuccessful responses
* GraphQL: parse input and messenger metadata on the GraphQl operation
* GraphQL: do not enable graphql when `webonyx/graphql-php` is not installed

## 2.4.0

* Listeners are now opt-in when not handling API Platform operations
* `DISTINCT` is not used when there are no joins
* Preserve manual join in FilterEagerLoadingExtension
* The `elasticsearch` attribute can be disabled resource-wise or per-operation
* The `messenger` attribute can now take the `input` string as a value (`messenger="input"`). This will use a default transformer so that the given `input` is directly sent to the messenger handler.
* The `messenger` attribute can be declared per-operation
* Mercure updates are now published after the Doctrine flush event instead of on `kernel.terminate`, so the Mercure and the Messenger integration can be used together
* Use Symfony's MetadataAwareNameConverter when available
* Change the extension's priorities (`<0`) for improved compatibility with Symfony's autoconfiguration feature. If you have custom extensions we recommend to use positive priorities.

| Service name                                               | Old priority | New priority | Class                                              |
|------------------------------------------------------------|------|------|---------------------------------------------------------|
| api_platform.doctrine.orm.query_extension.eager_loading (collection) |  | -8 | ApiPlatform\Core\Bridge\Doctrine\Orm\Extension\EagerLoadingExtension |
| api_platform.doctrine.orm.query_extension.eager_loading (item) | |  -8 | ApiPlatform\Core\Bridge\Doctrine\Orm\Extension\EagerLoadingExtension |
| api_platform.doctrine.orm.query_extension.filter | 32 | -16 | ApiPlatform\Core\Bridge\Doctrine\Orm\Extension\FilterExtension |
| api_platform.doctrine.orm.query_extension.filter_eager_loading | |  -17 | ApiPlatform\Core\Bridge\Doctrine\Orm\Extension\FilterEagerLoadingExtension |
| api_platform.doctrine.orm.query_extension.order | 16 | -32 | ApiPlatform\Core\Bridge\Doctrine\Orm\Extension\OrderExtension |
| api_platform.doctrine.orm.query_extension.pagination | 8 | -64 | ApiPlatform\Core\Bridge\Doctrine\Orm\Extension\PaginationExtension |

* Fix JSON-LD contexts when using output classes
* GraphQl: Fix pagination (the `endCursor` behavior was wrong)
* GraphQl: Improve output/input behavior
* GraphQl: Improve mutations (make the `clientMutationId` nullable and return mutation payload as an object)
* MongoDB: Fix search filter when searching by related collection id
* MongoDB: Fix numeric and range filters

## 2.4.0 beta 2

* Fix version constraints for Doctrine MongoDB ODM
* Respect `_api_respond` request attribute in the SerializeListener
* Change the normalizer's priorities (`< 0`). If you have custom normalizer we recommend to use positive priorities.

| Service name                                               | Old priority | New priority | Class                                              |
|------------------------------------------------------------|------|------|---------------------------------------------------------|
| api_platform.hydra.normalizer.constraint_violation_list   | 64 | -780 | ApiPlatform\Core\Hydra\Serializer\ConstraintViolationListNormalizer
| api_platform.jsonapi.normalizer.constraint_violation_list |  | -780 | ApiPlatform\Core\JsonApi\Serializer\ConstraintViolationListNormalizer
| api_platform.problem.normalizer.constraint_violation_list | |  -780 | ApiPlatform\Core\Problem\Serializer\ConstraintViolationListNormalizer
| api_platform.swagger.normalizer.api_gateway               | 17 | -780 | ApiPlatform\Core\Swagger\Serializer\ApiGatewayNormalizer
| api_platform.hal.normalizer.collection                    |  | -790 | ApiPlatform\Core\Hal\Serializer\CollectionNormalizer
| api_platform.hydra.normalizer.collection_filters          | 0 | -790 | ApiPlatform\Core\Hydra\Serializer\CollectionFiltersNormalizer
| api_platform.jsonapi.normalizer.collection                |  | -790 | ApiPlatform\Core\JsonApi\Serializer\CollectionNormalizer
| api_platform.jsonapi.normalizer.error                     |  | -790 | ApiPlatform\Core\JsonApi\Serializer\ErrorNormalizer
| api_platform.hal.normalizer.entrypoint                    |  | -800 | ApiPlatform\Core\Hal\Serializer\EntrypointNormalizer
| api_platform.hydra.normalizer.documentation               | 32 | -800 | ApiPlatform\Core\Hydra\Serializer\DocumentationNormalizer
| api_platform.hydra.normalizer.entrypoint                  | 32 | -800 | ApiPlatform\Core\Hydra\Serializer\EntrypointNormalizer
| api_platform.hydra.normalizer.error                       | 32 | -800 | ApiPlatform\Core\Hydra\Serializer\ErrorNormalizer
| api_platform.jsonapi.normalizer.entrypoint                |  | -800 | ApiPlatform\Core\JsonApi\Serializer\EntrypointNormalizer
| api_platform.problem.normalizer.error                     |  | -810 | ApiPlatform\Core\Problem\Serializer\ErrorNormalizer
| serializer.normalizer.json_serializable                   | -900 | -900 | Symfony\Component\Serializer\Normalizer\JsonSerializableNormalizer
| serializer.normalizer.datetime                            | -910 | -910 | Symfony\Component\Serializer\Normalizer\DateTimeNormalizer
| serializer.normalizer.constraint_violation_list           |  | -915 | Symfony\Component\Serializer\Normalizer\ConstraintViolationListNormalizer
| serializer.normalizer.dateinterval                        | -915 | -915 | Symfony\Component\Serializer\Normalizer\DateIntervalNormalizer
| serializer.normalizer.data_uri                            | -920 | -920 | Symfony\Component\Serializer\Normalizer\DataUriNormalizer
| api_platform.graphql.normalizer.item                      | 8 | -922 | ApiPlatform\Core\GraphQl\Serializer\ItemNormalizer
| api_platform.hal.normalizer.item                          |  | -922 | ApiPlatform\Core\Hal\Serializer\ItemNormalizer
| api_platform.jsonapi.normalizer.item                      |  | -922 | ApiPlatform\Core\JsonApi\Serializer\ItemNormalizer
| api_platform.jsonld.normalizer.item                       | 8 | -922 | ApiPlatform\Core\JsonLd\Serializer\ItemNormalizer
| api_platform.serializer.normalizer.item                   | 0 | -923 | ApiPlatform\Core\Serializer\ItemNormalizer
| serializer.normalizer.object                              | -1000 | -1000 | Symfony\Component\Serializer\Normalizer\ObjectNormalizer

* Allow custom stylesheets to be appended or replaced in the swagger UI
* Load messenger only if available
* Fix missing metadata cache pool for Elasticsearch
* Make use of the new AdvancedNameConverterInterface interface for name converters
* Refactor input/output attributes, where these attributes now take:
  - an array specifying a class and some specific attributes (`name` and `iri` if needed)
  - a string representing the class
  - a `falsy` boolean to disable the input/output
* Introduce the DataTransformer concept to transform an input/output from/to a resource
* Api Platform normalizer is not limited to Resources anymore (you can use DTO as relations and more...)
* MongoDB: allow a `0` limit in the pagination
* Fix support of a discriminator mapping in an entity

## 2.4.0 beta 1

* MongoDB: full support
* Elasticsearch: add reading support (including pagination, sort filter and term filter)
* Mercure: automatically push updates to clients using the [Mercure](https://mercure.rocks) protocol
* CQRS support and async message handling using the Symfony Messenger Component
* OpenAPI: add support for OpenAPI v3 in addition to OpenAPI v2
* OpenAPI: support generating documentation using [ReDoc](https://github.com/Rebilly/ReDoc)
* OpenAPI: basic hypermedia hints using OpenAPI v3 links
* OpenAPI: expose the pagination controls
* Allow to use custom classes for input and output (DTO) with the `input_class` and `output_class` attributes
* Allow to disable the input or the output by setting `input_class` and `output_class` to false
* Guess and automatically set the appropriate Schema.org IRIs for common validation constraints
* Allow to set custom cache HTTP headers using the `cache_headers` attribute
* Allow to set the HTTP status code to send to the client through the `status` attribute
* Add support for the `Sunset` HTTP header using the `sunset` attribute
* Set the `Content-Location` and `Location` headers when appropriate for better RFC7231 conformance
* Display the matching data provider and data persister in the debug panel
* GraphQL: improve performance by lazy loading types
* Add the `api_persist` request attribute to enable or disable the `WriteListener`
* Allow to set a default context in all normalizers
* Permit to use a string instead of an array when there is only one serialization group
* Add support for setting relations using the constructor of the resource classes
* Automatically set a [409 Conflict](https://developer.mozilla.org/en-US/docs/Web/HTTP/Status/409) HTTP status code when an `OptimisticLockException` is thrown
* Resolve Dependency Injection Container parameters in the XML and YAML files for the resource class configuration
* `RequestAttributesExtractor` is not internal anymore and can be used in userland code
* Always use the user-defined metadata when set
* OpenAPI: add a description explaining how to use the property filter
* GraphQL: the look'n'feel of GraphiQL now match the API Platform one
* PHPStan level 6 compliance
* Add a `show_webby` configuration option to hide the spider in API docs
* Add an easter egg (find it!)

## 2.3.6

* /!\ Security: a vulnerability impacting the GraphQL subsystem was allowing users authorized to run mutations for a specific resource type, to execute it on any resource, of any type (CVE-2019-1000011)
* Fix normalization of raw collections (not API resources)
* Fix content negotiation format matching

## 2.3.5

* GraphQL: compatibility with `webonyx/graphql-php` 0.13
* OpenAPI/Swagger: expose `properties[]` as a collection parameter
* OpenAPI/Swagger: add a description for the `properties[]` filter
* OpenAPI/Swagger: Leverage advanced name converters
* JSON-LD: Prevent an error in `ItemNormalizer` when `$context['resource_class']` is not defined
* Allow to pass a the serialization group to use a string instead of as an array of one element
* Modernize the code base to use PHP 7.1 features when possible
* Bump minimal dependencies of the used Symfony components
* Improve the Packagist description

## 2.3.4

* Open API/Swagger: fix YAML export
* Open API/Swagger: Correctly expose overridden formats
* GraphQL: display the stack trace when in debug mode
* GraphQL: prevent a crash when the class name isn't provided
* Fix handling of one-to-one relations in subresources
* Fix max depth handling when eager fetching is disabled
* Compatibility with Symfony 4.2
* Prevent calling the remove method from all data persisters
* Persist Doctrine entities with the `DEFERRED_EXPLICIT` change tracking policy
* Throw an `InvalidArgumentException` when trying to get an item from a collection route
* Improve the debug bar panel visibility
* Take into account the `route_prefix` attribute in subresources
* Allow to use multiple values with `NumericFilter`
* Improve exception handling in `ReadListener` by adding the previous exception

## 2.3.3

* Doctrine: revert "prevent data duplication in Eager loaded relations"

## 2.3.2

* Open API/Swagger: detect correctly collection parameters
* Open API/Swagger: fix serialization of nested objects when exporting as YAML
* GraphQL: fix support of properties also mapped as subresources
* GraphQL: fix retrieving the internal `_id` when `id` is not part of the requested fields
* GraphQL: only exposes the mutations if any
* Doctrine: prevent data duplication in Eager loaded relations
* Preserve the host in the internal router

## 2.3.1

* Data persisters: call only the 1st matching data persister, this fix may break existing code, see https://github.com/api-platform/docs/issues/540#issuecomment-405945358
* Subresources: fix inverse side population
* Subresources: add subresources collections to cache tags
* Subresources: fix Doctrine identifier parameter type detection
* Subresources: fix max depth handling
* GraphQL: send a 200 HTTP status code when a GraphQL response contain some errors
* GraphQL: fix filters to allow dealing with multiple values
* GraphQL: remove invalid and useless parameters from the GraphQL schema
* GraphQL: use the collection resolver in mutations
* JSON API: remove duplicate data from includes
* Filters: fix composite keys support
* Filters: fix the `OrderFilter` when applied on nested entities
* List Doctrine Inflector as a hard dependency
* Various quality and usability improvements

## 2.3.0

* Add support for deprecating resources, operations and fields in GraphQL, Hydra and Swagger
* Add API Platform panels in the Symfony profiler and in the web debug toolbar
* Make resource class's constructor parameters writable
* Add support for interface as a resource
* Add a shortcut syntax to define attributes at the root of `@ApiResource` and `@ApiProperty` annotations
* Throw an exception if a required filter isn't set
* Allow to specify the message when access is denied using the `access_control_message` attribute
* Add a new option to include null results when using the date filter
* Allow data persisters to return a new instance instead of mutating the existing one
* Add a new attribute to configure specific formats per resources or operations
* Add an `--output` option to the `api:swagger:export` command
* Implement the `CacheableSupportsMethodInterface` introduced in Symfony 4.1 in all (de)normalizers (improves the performance dramatically)
* Drop support for PHP 7.0
* Upgrade Swagger UI and GraphiQL
* GraphQL: Add a `totalCount` field in GraphQL paginated collections
* JSONAPI: Allow inclusion of related resources

## 2.2.10

* /!\ Security: a vulnerability impacting the GraphQL subsystem was allowing users authorized to run mutations for a specific resource type, to execute it on any resource, of any type (CVE-2019-1000011)

## 2.2.9

* Fix `ExistsFilter` for inverse side of OneToOne association
* Fix to not populate subresource inverse side
* Improve the overall code quality (PHPStan analysis)

## 2.2.8

* Fix support for max depth when using subresources
* Fix a fatal error when a subresource type is not defined
* Add support for group sequences in the validator configuration
* Add a local class metadata cache in the HAL normalizer
* `FilterEagerLoadingExtension` now accepts joins with class name as join value

## 2.2.7

* Compatibility with Symfony 4.1
* Compatibility with webonyx/graphql-php 0.12
* Add missing `ApiPlatform\Core\EventListener\EventPriorities`'s `PRE_SERIALIZE` and `POST_SERIALIZE` constants
* Disable eager loading when no groups are specified to avoid recursive joins
* Fix embeddable entities eager loading with groups
* Don't join the same association twice when eager loading
* Fix max depth handling when using HAL
* Check the value of `enable_max_depth` if defined
* Minor performance and quality improvements

## 2.2.6

* Fix identifiers creation and update when using GraphQL
* Fix nested properties support when using filters with GraphQL
* Fix a bug preventing the `ExistFilter` to work properly with GraphQL
* Fix a bug preventing to use a custom denormalization context when using GraphQL
* Enforce the compliance with the JSONAPI spec by throwing a 400 error when using the "inclusion of related resources" feature
* Update `ChainSubresourceDataProvider` to take into account `RestrictedDataProviderInterface`
* Fix the cached identifiers extractor support for stringable identifiers
* Allow a `POST` request to have an empty body
* Fix a crash when the ExpressionLanguage component isn't installed
* Enable item route on collection's subresources
* Fix an issue with subresource filters, was incorrectly adding filters for the parent instead of the subresource
* Throw when a subresources identifier is not found
* Allow subresource items in the `IriConverter`
* Don't send the `Link` HTTP header pointing to the Hydra documentation if docs are disabled
* Fix relations denormalization with plain identifiers
* Prevent the `OrderFilter` to trigger faulty deprecation notices
* Respect the `fetchEager=false` directive on an association in the `EagerLoadingExtension`
* Use the configured name converter (if any) for relations in the HAL's `ItemNormalizer`
* Use the configured name converter (if any) in the `ConstraintViolationListNormalizer`
* Dramatically improve the overall performance by fixing the normalizer's cache key generation
* Improve the performance `CachedRouteNameResolver` and `CachedSubresourceOperationFactory` by adding a local memory cache layer
* Improve the performance of access control checking when using GraphQL
* Improve the performance by using `isResourceClass` when possible
* Remove a useless `try/catch` in the `CachedTrait`
* Forward the operation name to the `IriConverter`
* Fix some more code quality issues

## 2.2.5

* Fix a various issues preventing the metadata cache to work properly (performance fix)
* Fix a cache corruption issue when using subresources
* Fix non-standard outputs when using the HAL format
* Persist data in Doctrine DataPersister only if needed
* Fix identifiers handling in GraphQL mutations
* Fix client-side ID creation or update when using GraphQL mutations
* Fix an error that was occurring when the Expression Language component wasn't installed
* Update the `ChainSubresourceDataProvider` class to take into account `RestrictedDataProviderInterface`

## 2.2.4

* Fix a BC break preventing to pass non-arrays to the builtin Symfony normalizers when using custom normalizers
* Fix a bug when using `FilterEagerLoadingExtension` with manual joins
* Fix some bugs in the AWS API Gateway compatibility mode for Open API/Swagger

## 2.2.3

* Fix object state inconsistency after persistence
* Allow to use multiple `@ApiFilter` annotations on the same class
* Fix a BC break when the serialization context builder depends of the retrieved data
* Fix a bug regarding collections handling in the GraphQL endpoint

## 2.2.2

* Autoregister classes implementing `SubresourceDataProviderInterface`
* Fix the `DateTimeImmutable` support in the date filter
* Fix a BC break in `DocumentationAction` impacting NelmioApiDoc
* Fix the context passed to data providers (improve the eager loading)
* Fix fix a subresource's metadata cache bug
* Fix the configuration detection when using a custom directory structure

## 2.2.1

* Merge bug fixes from older branches

## 2.2.0

* Add GraphQL support (including mutations, pagination, filters, access control rules and automatic SQL joins)
* Fully implement the GraphQL Relay Server specification
* Add JSONAPI support
* Add a new `@ApiFilter` annotation to directly configure filters from resource classes
* Add a partial paginator that prevents `COUNT()` SQL queries
* Add a new simplified way to configure operations
* Add an option to serialize Validator's payloads (e.g. error levels)
* Add support for generators in data providers
* Add a new `allow_plain_identifiers` option to allow using plain IDs as identifier instead of IRIs
* Add support for resource names without namespace
* Automatically enable FOSUser support if the bundle is installed
* Add an `AbstractCollectionNormalizer` to help supporting custom formats
* Deprecate NelmioApiDocBundle 2 support (upgrade to v3, it has native API Platform support)
* Deprecate the `ApiPlatform\Core\Bridge\Doctrine\EventListener\WriteListener` class in favor of the new `ApiPlatform\Core\EventListener\WriteListener` class.
* Remove the `api_platform.doctrine.listener.view.write` event listener service.
* Add a data persistence layer with a new `ApiPlatform\Core\DataPersister\DataPersisterInterface` interface.
* Add the a new configuration to disable the API entrypoint and the documentation
* Allow to set maximum items per page at operation/resource level
* Add the ability to customize the message when configuring an access control rule trough the `access_control_message` attribute
* Allow empty operations in XML configs

## 2.1.6

* Add a new config option to specify the directories containing resource classes
* Fix a bug regarding the ordering filter when dealing with embedded fields
* Allow to autowire the router
* Fix the base path handling the Swagger/Open API documentation normalizer

## 2.1.5

* Add support for filters autoconfiguration with Symfony 3.4+
* Add service aliases required to use the autowiring with Symfony 3.4+
* Allow updating nested resource when issuing a `POST` HTTP request
* Add support for the immutable date and time types introduced in Doctrine
* Fix the Doctrine query generated to retrieve nested subresources
* Fix several bugs in the automatic eager loading support
* Fix a bug occurring when passing neither an IRI nor an array in an embedded relation
* Allow to request `0` items per page in collections
* Also copy the `Host` from the Symfony Router
* `Paginator::getLastPage()` now always returns a `float`
* Minor performance improvements
* Minor quality fixes

## 2.1.4

* Symfony 3.4 and 4.0 compatibility
* Autowiring strict mode compatibility
* Fix a bug preventing to create resource classes in the global namespace
* Fix Doctrine type conversion in filter's WHERE clauses
* Fix filters when using eager loading and non-association composite identifier
* Fix Doctrine type resolution for identifiers (for custom DBALType)
* Add missing Symfony Routing options to operations configuration
* Add SubresourceOperations to metadata
* Fix disabling of cache pools with the dev environment

## 2.1.3

* Don't use dynamic values in Varnish-related service keys (improves Symfony 3.3 compatibility)
* Hydra: Fix the value of `owl:allValuesFrom` in the API documentation
* Swagger: Include the context even when the type is `null`
* Minor code and PHPDoc cleanups

## 2.1.2

* PHP 7.2 compatibility
* Symfony 4 compatibility
* Fix the Swagger UI documentation for specific routes (the API request wasn't executed automatically anymore)
* Add a missing cache tag on empty collections
* Fix a missing service when no Varnish URL is defined
* Fix the whitelist comparison in the property filer
* Fix some bugs regarding subresources in the Swagger and Hydra normalizers
* Make route requirements configurable
* Make possible to configure the Swagger context for properties
* Better exception messages when there is a content negotiation error
* Use the `PriorityTaggedServiceTrait` provided by Symfony instead of a custom implementation
* Test upstream libs deprecations
* Various quality fixes and tests cleanup

## 2.1.1

* Fix path generators
* Fix some method signatures related to subresources
* Improve performance of the deserialization mechanism

## 2.1.0

* Add a builtin HTTP cache invalidation system able to store all requests in Varnish (or any other proxy supporting cache tags) and purge it instantly when needed
* Add an authorization system configurable directly from the resource class
* Add support for subresources (like `/posts/1/comments` or `/posts/1/comments/2`
* Revamp the automatic documentation UI (upgraded to the React-based version of Swagger UI, added a custom stylesheet)
* Add a new filter to select explicitly which properties to serialize
* Add a new filter to choose which serialization group to apply
* Add a new filter to test if a property value exists or not
* Add support for OAuth 2 in the UI
* Add support for embedded fields
* Add support for customizable API resources folder's name
* Filters's ids now defaults to the Symfony's service name
* Add configuration option to define custom metadata loader paths
* Make Swagger UI compatible with a strict CSP environment
* Add nulls comparison to OrderFilter
* Add a flag to disable all request listeners
* Add a default order option in the configuration
* Allow to disable all operations using the XML configuration format and deprecate the previous format
* Allow upper cased property names
* Improve the overall performance by optimizing `RequestAttributesExtractor`
* Improve the performance of the filters subsystem by using a PSR-11 service locator and deprecate the `FilterCollection` class
* Add compatibility with Symfony Flex and Symfony 4
* Allow the Symfony Dependency Injection component to autoconfigure data providers and query extensions
* Allow to use service for dynamic validation groups
* Allow using PHP constants in YAML resources files
* Upgrade to the latest version of the Hydra spec
* Add `pagination` and `itemPerPage` parameters in the Swagger/Open API documentation
* Add support for API key authentication in Swagger UI
* Allow to specify a whitelist of serialization groups
* Allow to use the new immutable date and time types of Doctrine in filters
* Update swagger definition keys to more verbose ones (ie `Resource-md5($groups)` => `Resource-groupa_groupb`) - see https://github.com/api-platform/core/pull/1207

## 2.0.11

* Ensure PHP 7.2 compatibility
* Fix some bug regarding Doctrine joins
* Let the `hydra_context` option take precedence over operation metadata
* Fix relations handling by the non-hypermedia `ItemNormalizer` (raw JSON, XML)
* Fix a bug in the JSON-LD context: should not be prefixed by `#`
* Fix a bug regarding serialization groups in Hydra docs

## 2.0.10

* Performance improvement
* Swagger: Allow non-numeric IDs (such as UUIDs) in URLs
* Fix a bug when a composite identifier is missing
* `ApiPlatform\Core\Bridge\Doctrine\Orm\Filter\OrderFilter::extractProperties` now always return an array
* Fix NelmioApiDocParser recursive relations

## 2.0.9

* Add support for Symfony 3.3
* Disable the partial eager loading by default
* Fix support for ignored attributes in normalizers
* Specify the `LEFT JOIN` clause for filter associations
* Move the metadata from validator factory to the validator.xml file
* Throw an exception when the number of items per page is 0
* Improve the Continuous Integration process

## 2.0.8

* Leverage serialization groups to eager load data
* Fix the Swagger Normalizer to correctly support nested serialization groups
* Use strict types
* Get rid of the dependency to the Templating component
* Explicitly add missing dependency to PropertyAccess component
* Allow the operation name to be null in ResourceMetadata
* Fix an undefined index error occurring in some cases when using sub types
* Make the bundle working even when soft dependencies aren't installed
* Fix serialization of multiple inheritance child types
* Fix the priority of the FOSUSer's event listener
* Fix the resource class resolver with using `\Traversable` values
* Fix inheritance of property metadata for the Doctrine ORM property metadata factory
* EagerLoadingExtension: Disable partial fetching if entity has subclasses
* Refactoring and cleanup of the eager loading mechanism
* Fix the handling of composite identifiers
* Fix HAL normalizer when the context isn't serializable
* Fix some quality problems found by PHPStan

## 2.0.7

* [security] Hide error's message in prod mode when a 500 error occurs (Api Problem format)
* Fix sorting when eager loading is used
* Allow eager loading when using composite identifiers
* Don't use automatic eager loading when disabled in the config
* Use `declare(strict_types=1)` and improve coding standards
* Automatically refresh routes in dev mode when a resource is created or deleted

## 2.0.6

* Correct the XML Schema type generated for floats in the Hydra documentation

## 2.0.5

* Fix a bug when multiple filters are applied

## 2.0.4

* [security] Hide error's message in prod mode when a 500 error occurs
* Prevent duplicate data validation
* Fix filter Eager Loading
* Fix the Hydra documentation for `ConstraintViolationList`
* Fix some edge cases with the automatic configuration of Symfony
* Remove calls to `each()` (deprecated since PHP 7.2)
* Add a missing property in `EagerLoadingExtension`

## 2.0.3

* Fix a bug when handling invalid IRIs
* Allow to have a property called id even in JSON-LD
* Exclude static methods from AnnotationPropertyNameCollectionFactory
* Improve compatibility with Symfony 2.8

## 2.0.2

* Fix the support of the Symfony's serializer @MaxDepth annotation
* Fix property range of relations in the Hydra doc when an IRI is used
* Fix an error "api:swagger:export" command when decorating the Swagger normalizer
* Fix an an error in the Swagger documentation generator when a property has several serialization groups

## 2.0.1

* Various fixes related to automatic eager loading
* Symfony 3.2 compatibility

## 2.0.0

* Full refactoring
* Use PHP 7
* Add support for content negotiation
* Add Swagger/OpenAPI support
* Integrate Swagger UI
* Add HAL support
* Add API Problem support
* Update the Hydra support to be in sync with the last version of the spec
* Full rewrite of the metadata system (annotations, YAML and XML formats support)
* Remove the event system in favor of the builtin Symfony kernel's events
* Use the ADR pattern
* Fix a ton of issues
* `ItemDataproviderInterface`: `fetchData` is now in the context parameterer. `getItemFromIri` is now context aware [7f82fd7](https://github.com/api-platform/core/commit/7f82fd7f96bbb855599de275ffe940c63156fc5d)
* Constants for event's priorities [2e7b73e](https://github.com/api-platform/core/commit/2e7b73e19ccbeeb8387fa7c4f2282984d4326c1f)
* Properties mapping with XML/YAML is now possible [ef5d037](https://github.com/api-platform/core/commit/ef5d03741523e35bcecc48decbb92cd7b310a779)
* Ability to configure and match exceptions with an HTTP status code [e9c1863](https://github.com/api-platform/core/commit/e9c1863164394607f262d975e0f00d51a2ac5a72)
* Various fixes and improvements (SwaggerUI, filters, stricter property metadata)

## 1.1.1

* Fix a case typo in a namespace alias in the Hydra documentation

## 1.1.0 beta 2

* Allow to configure the default controller to use
* Ability to add route requirements
* Add a range filter
* Search filter: add a case sensitivity setting
* Search filter: fix the behavior of the search filter when 0 is provided as value
* Search filter: allow to use identifiers different than id
* Exclude tests from classmap
* Fix some deprecations and tests

## 1.1.0 beta 1

* Support Symfony 3.0
* Support nested properties in Doctrine filters
* Add new `start` and `word_start` strategies to the Doctrine Search filter
* Add support for abstract resources
* Add a new option to totally disable Doctrine
* Remove the ID attribute from the Hydra documentation when it is read only
* Add method to avoid naming collision of DQL join alias and bound parameter name
* Make exception available in the Symfony Debug Toolbar
* Improve the Doctrine Paginator performance in some cases
* Enhance HTTPS support and fix some bugs in the router
* Fix some edge cases in the date and time normalizer
* Propagate denormalization groups through relations
* Run tests against all supported Symfony versions
* Add a contribution documentation
* Refactor tests
* Check CS with StyleCI

## 1.0.1

* Avoid an error if the attribute isn't an array

## 1.0.0

* Extract the documentation in a separate repository
* Add support for eager loading in collections

## 1.0.0 beta 3

* The Hydra documentation URL is now `/apidoc` (was `/vocab`)
* Exceptions implements `Dunglas\ApiBundle\Exception\ExceptionInterface`
* Prefix automatically generated route names by `api_`
* Automatic detection of the method of the entity class returning the identifier when using Doctrine (previously `getId()` was always used)
* New extension point in `Dunglas\ApiBundle\Doctrine\Orm\DataProvider` allowing to customize Doctrine paginator and performance optimization when using typical queries
* New `Dunglas\ApiBundle\JsonLd\Event\Events::CONTEXT_BUILDER` event allowing to modify the JSON-LD context
* Change HTTP status code from `202` to `200` for `PUT` requests
* Ability to embed the JSON-LD context instead of embedding it

## 1.0.0 beta 2

* Preserve indexes when normalizing and denormalizing associative arrays
* Allow to set default order for property when registering a `Doctrine\Orm\Filter\OrderFilter` instance<|MERGE_RESOLUTION|>--- conflicted
+++ resolved
@@ -3,16 +3,11 @@
 ## 2.6.x-dev
 
 * MongoDB: Possibility to add execute options (aggregate command fields) for a resource, like `allowDiskUse` (#3144)
-<<<<<<< HEAD
-=======
 * MongoDB: Mercure support (#3290)
->>>>>>> e8effc74
 * GraphQL: Allow to format GraphQL errors based on exceptions (#3063)
 * GraphQL: Add page-based pagination (#3175)
 * OpenAPI: Add PHP default values to the documentation (#2386)
  
-<<<<<<< HEAD
-=======
 ## 2.5.4
 
 * Add a local cache in `ResourceClassResolver::getResourceClass()`
@@ -20,7 +15,6 @@
 * Doctrine: Get class metadata only when it's needed in `SearchFilter`
 * GraphQL: Better detection of collection type
 
->>>>>>> e8effc74
 ## 2.5.3
 
 * Compatibility with Symfony 5
