--- conflicted
+++ resolved
@@ -1,11 +1,9 @@
 # Changelog
 
-<<<<<<< HEAD
 ## 2.5.x-dev
+
 * JSON Schema: Missing LD context from Data Transformers #3479
 
-=======
->>>>>>> 3a14131b
 ## 2.5.5
 
 * Filter: Improve the RangeFilter query in case the values are equals using the between operator #3488
