--- conflicted
+++ resolved
@@ -1,6 +1,5 @@
 # Changelog
 
-<<<<<<< HEAD
 ## 2.3.0
 
 * Add support for deprecating resources, operations and fields in GraphQL, Hydra and Swagger
@@ -19,13 +18,12 @@
 * Upgrade Swagger UI and GraphiQL
 * GraphQL: Add a `totalCount` field in GraphQL paginated collections
 * JSONAPI: Allow inclusion of related resources
-=======
+
 ## 2.2.9
 
 * Fix `ExistsFilter` for inverse side of OneToOne association
 * Fix to not populate subresource inverse side
 * Improve the overall code quality (PHPStan analysis)
->>>>>>> d6b01d76
 
 ## 2.2.8
 
