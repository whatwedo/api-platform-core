default:
  suites:
    default:
      contexts:
<<<<<<< HEAD
        - 'CommandContext'
        - 'DoctrineContext':
            doctrine: '@doctrine'
            passwordEncoder: '@security.password_encoder'
        - 'HttpHeaderContext'
        - 'GraphqlContext'
        - 'JsonContext'
        - 'HydraContext'
        - 'SwaggerContext'
        - 'HttpCacheContext'
        - 'JsonApiContext':
            doctrine: '@doctrine'
            jsonApiSchemaFile: '%paths.base%/tests/Fixtures/JsonSchema/jsonapi.json'
        - 'JsonHalContext':
            schemaFile: '%paths.base%/tests/Fixtures/JsonHal/jsonhal.json'
        - 'MercureContext'
=======
        - 'ApiPlatform\Core\Tests\Behat\CommandContext'
        - 'ApiPlatform\Core\Tests\Behat\DoctrineContext'
        - 'ApiPlatform\Core\Tests\Behat\GraphqlContext'
        - 'ApiPlatform\Core\Tests\Behat\JsonContext'
        - 'ApiPlatform\Core\Tests\Behat\HydraContext'
        - 'ApiPlatform\Core\Tests\Behat\OpenApiContext'
        - 'ApiPlatform\Core\Tests\Behat\HttpCacheContext'
        - 'ApiPlatform\Core\Tests\Behat\JsonApiContext'
        - 'ApiPlatform\Core\Tests\Behat\JsonHalContext'
>>>>>>> 6dded702
        - 'Behat\MinkExtension\Context\MinkContext'
        - 'behatch:context:rest'
      filters:
        tags: '~@postgres&&~@mongodb&&~@elasticsearch'
  extensions:
    'FriendsOfBehat\SymfonyExtension':
      bootstrap: 'tests/Fixtures/app/bootstrap.php'
      kernel:
        environment: 'test'
        debug: true
        class: AppKernel
        path: 'tests/Fixtures/app/AppKernel.php'
    'Behat\MinkExtension':
      base_url: 'http://example.com/'
      files_path: 'features/files'
      sessions:
        default:
          symfony: ~
    'Behatch\Extension': ~

postgres:
  suites:
    default: false
    postgres: &postgres-suite
      contexts:
<<<<<<< HEAD
        - 'CommandContext'
        - 'DoctrineContext':
            doctrine: '@doctrine'
            passwordEncoder: '@security.password_encoder'
        - 'HttpHeaderContext'
        - 'GraphqlContext'
        - 'JsonContext'
        - 'HydraContext'
        - 'SwaggerContext'
        - 'HttpCacheContext'
        - 'JsonApiContext':
            doctrine: '@doctrine'
            jsonApiSchemaFile: '%paths.base%/tests/Fixtures/JsonSchema/jsonapi.json'
        - 'JsonHalContext':
            schemaFile: '%paths.base%/tests/Fixtures/JsonHal/jsonhal.json'
        - 'MercureContext'
=======
        - 'ApiPlatform\Core\Tests\Behat\CommandContext'
        - 'ApiPlatform\Core\Tests\Behat\DoctrineContext'
        - 'ApiPlatform\Core\Tests\Behat\GraphqlContext'
        - 'ApiPlatform\Core\Tests\Behat\JsonContext'
        - 'ApiPlatform\Core\Tests\Behat\HydraContext'
        - 'ApiPlatform\Core\Tests\Behat\OpenApiContext'
        - 'ApiPlatform\Core\Tests\Behat\HttpCacheContext'
        - 'ApiPlatform\Core\Tests\Behat\JsonApiContext'
        - 'ApiPlatform\Core\Tests\Behat\JsonHalContext'
>>>>>>> 6dded702
        - 'Behat\MinkExtension\Context\MinkContext'
        - 'behatch:context:rest'
      filters:
        tags: '~@sqlite&&~@mongodb&&~@elasticsearch'

mongodb:
  suites:
    default: false
    mongodb: &mongodb-suite
      contexts:
<<<<<<< HEAD
        - 'CommandContext'
        - 'DoctrineContext':
            doctrine: '@doctrine_mongodb'
            passwordEncoder: '@security.password_encoder'
        - 'HttpHeaderContext'
        - 'GraphqlContext'
        - 'JsonContext'
        - 'HydraContext'
        - 'SwaggerContext'
        - 'HttpCacheContext'
        - 'JsonApiContext':
            doctrine: '@doctrine_mongodb'
            jsonApiSchemaFile: '%paths.base%/tests/Fixtures/JsonSchema/jsonapi.json'
        - 'JsonHalContext':
            schemaFile: '%paths.base%/tests/Fixtures/JsonHal/jsonhal.json'
        - 'MercureContext'
=======
        - 'ApiPlatform\Core\Tests\Behat\CommandContext'
        - 'ApiPlatform\Core\Tests\Behat\DoctrineContext'
        - 'ApiPlatform\Core\Tests\Behat\GraphqlContext'
        - 'ApiPlatform\Core\Tests\Behat\JsonContext'
        - 'ApiPlatform\Core\Tests\Behat\HydraContext'
        - 'ApiPlatform\Core\Tests\Behat\OpenApiContext'
        - 'ApiPlatform\Core\Tests\Behat\HttpCacheContext'
        - 'ApiPlatform\Core\Tests\Behat\JsonApiContext'
        - 'ApiPlatform\Core\Tests\Behat\JsonHalContext'
>>>>>>> 6dded702
        - 'Behat\MinkExtension\Context\MinkContext'
        - 'behatch:context:rest'
      filters:
        tags: '~@sqlite&&~@elasticsearch&&~@!mongodb'

elasticsearch:
  suites:
    default: false
    elasticsearch: &elasticsearch-suite
      paths:
        - '%paths.base%/features/elasticsearch'
      contexts:
        - 'ApiPlatform\Core\Tests\Behat\CommandContext'
        - 'ApiPlatform\Core\Tests\Behat\ElasticsearchContext'
        - 'ApiPlatform\Core\Tests\Behat\JsonContext'
        - 'Behat\MinkExtension\Context\MinkContext'
        - 'behatch:context:rest'
      filters:
        tags: '@elasticsearch'

default-coverage:
  suites:
    default: &default-coverage-suite
      contexts:
<<<<<<< HEAD
        - 'CommandContext'
        - 'DoctrineContext':
            doctrine: '@doctrine'
            passwordEncoder: '@security.password_encoder'
        - 'HttpHeaderContext'
        - 'GraphqlContext'
        - 'JsonContext'
        - 'HydraContext'
        - 'SwaggerContext'
        - 'HttpCacheContext'
        - 'JsonApiContext':
            doctrine: '@doctrine'
            jsonApiSchemaFile: '%paths.base%/tests/Fixtures/JsonSchema/jsonapi.json'
        - 'JsonHalContext':
            schemaFile: '%paths.base%/tests/Fixtures/JsonHal/jsonhal.json'
        - 'MercureContext'
        - 'CoverageContext'
=======
        - 'ApiPlatform\Core\Tests\Behat\CommandContext'
        - 'ApiPlatform\Core\Tests\Behat\DoctrineContext'
        - 'ApiPlatform\Core\Tests\Behat\GraphqlContext'
        - 'ApiPlatform\Core\Tests\Behat\JsonContext'
        - 'ApiPlatform\Core\Tests\Behat\HydraContext'
        - 'ApiPlatform\Core\Tests\Behat\OpenApiContext'
        - 'ApiPlatform\Core\Tests\Behat\HttpCacheContext'
        - 'ApiPlatform\Core\Tests\Behat\JsonApiContext'
        - 'ApiPlatform\Core\Tests\Behat\JsonHalContext'
        - 'ApiPlatform\Core\Tests\Behat\CoverageContext'
>>>>>>> 6dded702
        - 'Behat\MinkExtension\Context\MinkContext'
        - 'behatch:context:rest'

mongodb-coverage:
  suites:
    default: false
    mongodb: &mongodb-coverage-suite
      <<: *mongodb-suite
      contexts:
<<<<<<< HEAD
        - 'CommandContext'
        - 'DoctrineContext':
            doctrine: '@doctrine_mongodb'
            passwordEncoder: '@security.password_encoder'
        - 'HttpHeaderContext'
        - 'GraphqlContext'
        - 'JsonContext'
        - 'HydraContext'
        - 'SwaggerContext'
        - 'HttpCacheContext'
        - 'JsonApiContext':
            doctrine: '@doctrine_mongodb'
            jsonApiSchemaFile: '%paths.base%/tests/Fixtures/JsonSchema/jsonapi.json'
        - 'JsonHalContext':
            schemaFile: '%paths.base%/tests/Fixtures/JsonHal/jsonhal.json'
        - 'MercureContext'
        - 'CoverageContext'
=======
        - 'ApiPlatform\Core\Tests\Behat\CommandContext'
        - 'ApiPlatform\Core\Tests\Behat\DoctrineContext'
        - 'ApiPlatform\Core\Tests\Behat\GraphqlContext'
        - 'ApiPlatform\Core\Tests\Behat\JsonContext'
        - 'ApiPlatform\Core\Tests\Behat\HydraContext'
        - 'ApiPlatform\Core\Tests\Behat\OpenApiContext'
        - 'ApiPlatform\Core\Tests\Behat\HttpCacheContext'
        - 'ApiPlatform\Core\Tests\Behat\JsonApiContext'
        - 'ApiPlatform\Core\Tests\Behat\JsonHalContext'
        - 'ApiPlatform\Core\Tests\Behat\CoverageContext'
>>>>>>> 6dded702
        - 'Behat\MinkExtension\Context\MinkContext'
        - 'behatch:context:rest'

elasticsearch-coverage:
  suites:
    default: false
    elasticsearch: &elasticsearch-coverage-suite
      <<: *elasticsearch-suite
      contexts:
        - 'ApiPlatform\Core\Tests\Behat\CommandContext'
        - 'ApiPlatform\Core\Tests\Behat\ElasticsearchContext'
        - 'ApiPlatform\Core\Tests\Behat\JsonContext'
        - 'ApiPlatform\Core\Tests\Behat\CoverageContext'
        - 'Behat\MinkExtension\Context\MinkContext'
        - 'behatch:context:rest'<|MERGE_RESOLUTION|>--- conflicted
+++ resolved
@@ -2,24 +2,6 @@
   suites:
     default:
       contexts:
-<<<<<<< HEAD
-        - 'CommandContext'
-        - 'DoctrineContext':
-            doctrine: '@doctrine'
-            passwordEncoder: '@security.password_encoder'
-        - 'HttpHeaderContext'
-        - 'GraphqlContext'
-        - 'JsonContext'
-        - 'HydraContext'
-        - 'SwaggerContext'
-        - 'HttpCacheContext'
-        - 'JsonApiContext':
-            doctrine: '@doctrine'
-            jsonApiSchemaFile: '%paths.base%/tests/Fixtures/JsonSchema/jsonapi.json'
-        - 'JsonHalContext':
-            schemaFile: '%paths.base%/tests/Fixtures/JsonHal/jsonhal.json'
-        - 'MercureContext'
-=======
         - 'ApiPlatform\Core\Tests\Behat\CommandContext'
         - 'ApiPlatform\Core\Tests\Behat\DoctrineContext'
         - 'ApiPlatform\Core\Tests\Behat\GraphqlContext'
@@ -29,7 +11,6 @@
         - 'ApiPlatform\Core\Tests\Behat\HttpCacheContext'
         - 'ApiPlatform\Core\Tests\Behat\JsonApiContext'
         - 'ApiPlatform\Core\Tests\Behat\JsonHalContext'
->>>>>>> 6dded702
         - 'Behat\MinkExtension\Context\MinkContext'
         - 'behatch:context:rest'
       filters:
@@ -55,24 +36,6 @@
     default: false
     postgres: &postgres-suite
       contexts:
-<<<<<<< HEAD
-        - 'CommandContext'
-        - 'DoctrineContext':
-            doctrine: '@doctrine'
-            passwordEncoder: '@security.password_encoder'
-        - 'HttpHeaderContext'
-        - 'GraphqlContext'
-        - 'JsonContext'
-        - 'HydraContext'
-        - 'SwaggerContext'
-        - 'HttpCacheContext'
-        - 'JsonApiContext':
-            doctrine: '@doctrine'
-            jsonApiSchemaFile: '%paths.base%/tests/Fixtures/JsonSchema/jsonapi.json'
-        - 'JsonHalContext':
-            schemaFile: '%paths.base%/tests/Fixtures/JsonHal/jsonhal.json'
-        - 'MercureContext'
-=======
         - 'ApiPlatform\Core\Tests\Behat\CommandContext'
         - 'ApiPlatform\Core\Tests\Behat\DoctrineContext'
         - 'ApiPlatform\Core\Tests\Behat\GraphqlContext'
@@ -82,7 +45,6 @@
         - 'ApiPlatform\Core\Tests\Behat\HttpCacheContext'
         - 'ApiPlatform\Core\Tests\Behat\JsonApiContext'
         - 'ApiPlatform\Core\Tests\Behat\JsonHalContext'
->>>>>>> 6dded702
         - 'Behat\MinkExtension\Context\MinkContext'
         - 'behatch:context:rest'
       filters:
@@ -93,24 +55,6 @@
     default: false
     mongodb: &mongodb-suite
       contexts:
-<<<<<<< HEAD
-        - 'CommandContext'
-        - 'DoctrineContext':
-            doctrine: '@doctrine_mongodb'
-            passwordEncoder: '@security.password_encoder'
-        - 'HttpHeaderContext'
-        - 'GraphqlContext'
-        - 'JsonContext'
-        - 'HydraContext'
-        - 'SwaggerContext'
-        - 'HttpCacheContext'
-        - 'JsonApiContext':
-            doctrine: '@doctrine_mongodb'
-            jsonApiSchemaFile: '%paths.base%/tests/Fixtures/JsonSchema/jsonapi.json'
-        - 'JsonHalContext':
-            schemaFile: '%paths.base%/tests/Fixtures/JsonHal/jsonhal.json'
-        - 'MercureContext'
-=======
         - 'ApiPlatform\Core\Tests\Behat\CommandContext'
         - 'ApiPlatform\Core\Tests\Behat\DoctrineContext'
         - 'ApiPlatform\Core\Tests\Behat\GraphqlContext'
@@ -120,7 +64,6 @@
         - 'ApiPlatform\Core\Tests\Behat\HttpCacheContext'
         - 'ApiPlatform\Core\Tests\Behat\JsonApiContext'
         - 'ApiPlatform\Core\Tests\Behat\JsonHalContext'
->>>>>>> 6dded702
         - 'Behat\MinkExtension\Context\MinkContext'
         - 'behatch:context:rest'
       filters:
@@ -145,25 +88,6 @@
   suites:
     default: &default-coverage-suite
       contexts:
-<<<<<<< HEAD
-        - 'CommandContext'
-        - 'DoctrineContext':
-            doctrine: '@doctrine'
-            passwordEncoder: '@security.password_encoder'
-        - 'HttpHeaderContext'
-        - 'GraphqlContext'
-        - 'JsonContext'
-        - 'HydraContext'
-        - 'SwaggerContext'
-        - 'HttpCacheContext'
-        - 'JsonApiContext':
-            doctrine: '@doctrine'
-            jsonApiSchemaFile: '%paths.base%/tests/Fixtures/JsonSchema/jsonapi.json'
-        - 'JsonHalContext':
-            schemaFile: '%paths.base%/tests/Fixtures/JsonHal/jsonhal.json'
-        - 'MercureContext'
-        - 'CoverageContext'
-=======
         - 'ApiPlatform\Core\Tests\Behat\CommandContext'
         - 'ApiPlatform\Core\Tests\Behat\DoctrineContext'
         - 'ApiPlatform\Core\Tests\Behat\GraphqlContext'
@@ -174,7 +98,6 @@
         - 'ApiPlatform\Core\Tests\Behat\JsonApiContext'
         - 'ApiPlatform\Core\Tests\Behat\JsonHalContext'
         - 'ApiPlatform\Core\Tests\Behat\CoverageContext'
->>>>>>> 6dded702
         - 'Behat\MinkExtension\Context\MinkContext'
         - 'behatch:context:rest'
 
@@ -184,25 +107,6 @@
     mongodb: &mongodb-coverage-suite
       <<: *mongodb-suite
       contexts:
-<<<<<<< HEAD
-        - 'CommandContext'
-        - 'DoctrineContext':
-            doctrine: '@doctrine_mongodb'
-            passwordEncoder: '@security.password_encoder'
-        - 'HttpHeaderContext'
-        - 'GraphqlContext'
-        - 'JsonContext'
-        - 'HydraContext'
-        - 'SwaggerContext'
-        - 'HttpCacheContext'
-        - 'JsonApiContext':
-            doctrine: '@doctrine_mongodb'
-            jsonApiSchemaFile: '%paths.base%/tests/Fixtures/JsonSchema/jsonapi.json'
-        - 'JsonHalContext':
-            schemaFile: '%paths.base%/tests/Fixtures/JsonHal/jsonhal.json'
-        - 'MercureContext'
-        - 'CoverageContext'
-=======
         - 'ApiPlatform\Core\Tests\Behat\CommandContext'
         - 'ApiPlatform\Core\Tests\Behat\DoctrineContext'
         - 'ApiPlatform\Core\Tests\Behat\GraphqlContext'
@@ -213,7 +117,6 @@
         - 'ApiPlatform\Core\Tests\Behat\JsonApiContext'
         - 'ApiPlatform\Core\Tests\Behat\JsonHalContext'
         - 'ApiPlatform\Core\Tests\Behat\CoverageContext'
->>>>>>> 6dded702
         - 'Behat\MinkExtension\Context\MinkContext'
         - 'behatch:context:rest'
 
@@ -228,4 +131,4 @@
         - 'ApiPlatform\Core\Tests\Behat\JsonContext'
         - 'ApiPlatform\Core\Tests\Behat\CoverageContext'
         - 'Behat\MinkExtension\Context\MinkContext'
-        - 'behatch:context:rest'+        - 'behatch:context:rest'
