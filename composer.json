{
    "name": "api-platform/core",
    "type": "library",
    "description": "The ultimate solution to create web APIs.",
    "keywords": ["REST", "API", "JSON", "JSON-LD", "Hydra", "Swagger", "HAL"],
    "homepage": "https://api-platform.com",
    "license": "MIT",
    "authors": [
        {
            "name": "Kévin Dunglas",
            "email": "dunglas@gmail.com",
            "homepage": "https://dunglas.fr"
        }
    ],
    "require": {
        "php": ">=7.0",

        "doctrine/inflector": "^1.0",
        "psr/cache": "^1.0",
        "symfony/http-foundation": "^2.7 || ^3.0",
        "symfony/http-kernel": "^2.7 || ^3.0",
        "symfony/property-access": "^2.7 || ^3.0",
        "symfony/property-info": "^3.1",
        "symfony/serializer": "^3.1",
        "willdurand/negotiation": "^2.0.3"
    },
    "require-dev": {
        "behat/behat": "^3.1",
        "behat/mink": "^1.7",
        "behat/mink-browserkit-driver": "^1.3.1",
        "behat/mink-extension": "^2.2",
        "behat/symfony2-extension": "^2.1",
        "behatch/contexts": "^2.6",
        "doctrine/doctrine-bundle": "^1.6.3",
        "doctrine/orm": "^2.5",
        "doctrine/annotations": "^1.2",
        "friendsofsymfony/user-bundle": "^2.0",
        "nelmio/api-doc-bundle": "^2.11.2",
        "php-mock/php-mock-phpunit": "^1.1",
        "phpdocumentor/reflection-docblock": "^3.0",
        "phpdocumentor/type-resolver": "^0.2",
        "phpunit/phpunit": "^5.6.8",
        "psr/log": "^1.0",
        "sensio/framework-extra-bundle": "^3.0",
        "symfony/asset": "^2.7 || ^3.0",
        "symfony/cache": "^3.1",
        "symfony/config": "^3.2",
        "symfony/dependency-injection": "^2.7 || ^3.0",
        "symfony/doctrine-bridge": "^2.8 || ^3.0",
<<<<<<< HEAD
        "symfony/expression-language": "^2.8 || ^3.0",
        "symfony/phpunit-bridge": "^2.7 || ^3.0",
        "symfony/security": "^2.7 || ^3.0",
        "symfony/templating": "^2.7 || ^3.0",
        "symfony/validator": "^2.7 || ^3.0",
=======
>>>>>>> 502748a9
        "symfony/finder": "^2.7 || ^3.0",
        "symfony/framework-bundle": "^3.1",
        "symfony/phpunit-bridge": "^2.7 || ^3.0",
        "symfony/security": "^2.7 || ^3.0",
        "symfony/twig-bundle": "^2.8 || ^3.1",
        "symfony/validator": "^2.7 || ^3.0"
    },
    "suggest": {
        "friendsofsymfony/user-bundle": "To use the FOSUserBundle bridge.",
        "phpdocumentor/reflection-docblock": "To support extracting metadata from PHPDoc.",
        "psr/cache-implementation": "To use metadata caching.",
        "symfony/cache": "To have metadata caching when using Symfony integration.",
        "symfony/expression-language": "To use authorization features.",
        "symfony/config": "To load XML configuration files.",
        "symfony/security": "To use authorization features.",
        "symfony/twig-bundle": "To use the Swagger UI integration."
    },
    "autoload": {
        "psr-4": { "ApiPlatform\\Core\\": "src/" }
    },
    "autoload-dev": {
        "psr-4": { "ApiPlatform\\Core\\Tests\\": "tests/" }
    },
    "extra": {
        "branch-alias": {
            "dev-master": "2.0.x-dev"
        }
    }
}<|MERGE_RESOLUTION|>--- conflicted
+++ resolved
@@ -47,14 +47,7 @@
         "symfony/config": "^3.2",
         "symfony/dependency-injection": "^2.7 || ^3.0",
         "symfony/doctrine-bridge": "^2.8 || ^3.0",
-<<<<<<< HEAD
         "symfony/expression-language": "^2.8 || ^3.0",
-        "symfony/phpunit-bridge": "^2.7 || ^3.0",
-        "symfony/security": "^2.7 || ^3.0",
-        "symfony/templating": "^2.7 || ^3.0",
-        "symfony/validator": "^2.7 || ^3.0",
-=======
->>>>>>> 502748a9
         "symfony/finder": "^2.7 || ^3.0",
         "symfony/framework-bundle": "^3.1",
         "symfony/phpunit-bridge": "^2.7 || ^3.0",
