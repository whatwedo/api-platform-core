Feature: Using custom normalized entity
  In order to use an hypermedia API
  As a client software developer
  I need to be able to filter correctly attribute of my entities

  @createSchema
  Scenario: Create a resource
    When I add "Content-Type" header equal to "application/ld+json"
    And I send a "POST" request to "/custom_normalized_dummies" with body:
    """
    {
      "name": "My Dummy",
      "alias": "My alias"
    }
    """
    Then the response status code should be 201
    And the response should be in JSON
    And the header "Content-Type" should be equal to "application/ld+json; charset=utf-8"
    And the JSON should be equal to:
    """
    {
      "@context": "/contexts/CustomNormalizedDummy",
      "@id": "/custom_normalized_dummies/1",
      "@type": "CustomNormalizedDummy",
      "id": 1,
      "name": "My Dummy",
      "alias": "My alias"
    }
    """

  Scenario: Create a resource with a custom normalized dummy
    When I add "Content-Type" header equal to "application/json"
    When I add "Accept" header equal to "application/json"
    And I send a "POST" request to "/related_normalized_dummies" with body:
    """
    {
      "name": "My Dummy"
    }
    """
    Then the response status code should be 201
    And the response should be in JSON
    And the header "Content-Type" should be equal to "application/json; charset=utf-8"
    And the JSON should be equal to:
    """
    {
        "id": 1,
        "name": "My Dummy",
        "customNormalizedDummy": []
    }
    """

  Scenario: Create a resource with a custom normalized dummy and an id
    When I add "Content-Type" header equal to "application/json"
    When I add "Accept" header equal to "application/json"
    And I send a "PUT" request to "/related_normalized_dummies/1" with body:
    """
    {
      "name": "My Dummy",
      "customNormalizedDummy":[{
        "@context": "/contexts/CustomNormalizedDummy",
        "@id": "/custom_normalized_dummies/1",
        "@type": "CustomNormalizedDummy",
        "id": 1,
        "name": "My Dummy"
    }]
    }
    """
    Then the response status code should be 200
    And the response should be in JSON
    And the header "Content-Type" should be equal to "application/json; charset=utf-8"
    And the JSON should be equal to:
    """
    {
      "id": 1,
      "name": "My Dummy",
      "customNormalizedDummy":[{
        "id": 1,
        "name": "My Dummy",
        "alias": "My alias"
         }]
    }
    """


  Scenario: Get a custom normalized dummy resource
    When I send a "GET" request to "/custom_normalized_dummies/1"
    Then the response status code should be 200
    And the response should be in JSON
    And the header "Content-Type" should be equal to "application/ld+json; charset=utf-8"
    And the JSON should be equal to:
    """
    {
      "@context": "/contexts/CustomNormalizedDummy",
      "@id": "/custom_normalized_dummies/1",
      "@type": "CustomNormalizedDummy",
      "id": 1,
      "name": "My Dummy",
      "alias": "My alias"
    }
    """

  Scenario: Get a collection
    When I send a "GET" request to "/custom_normalized_dummies"
    Then the response status code should be 200
    And the response should be in JSON
    And the header "Content-Type" should be equal to "application/ld+json; charset=utf-8"
    And the JSON should be equal to:
    """
    {
      "@context": "/contexts/CustomNormalizedDummy",
      "@id": "/custom_normalized_dummies",
      "@type": "hydra:Collection",
      "hydra:member": [
        {
          "@id": "/custom_normalized_dummies/1",
          "@type": "CustomNormalizedDummy",
           "id": 1,
          "name": "My Dummy",
          "alias": "My alias"
        }
      ],
      "hydra:totalItems": 1
    }
    """

  Scenario: Update a resource
    When I add "Content-Type" header equal to "application/ld+json"
    And I send a "PUT" request to "/custom_normalized_dummies/1" with body:
    """
    {
      "name": "My Dummy modified"
    }
    """
    Then the response status code should be 200
    And the response should be in JSON
    And the header "Content-Type" should be equal to "application/ld+json; charset=utf-8"
    And the JSON should be equal to:
    """
    {
      "@context": "/contexts/CustomNormalizedDummy",
      "@id": "/custom_normalized_dummies/1",
      "@type": "CustomNormalizedDummy",
      "id": 1,
      "name": "My Dummy modified",
      "alias": "My alias"
    }
    """

  Scenario: API doc is correctly generated
    When I send a "GET" request to "/docs.jsonld"
    Then the response status code should be 200
    And the response should be in JSON
<<<<<<< HEAD
    And the hydra class "CustomNormalizedDummy" exist
    And 4 operations are available for hydra class "CustomNormalizedDummy"
    And 2 properties are available for hydra class "CustomNormalizedDummy"
    And "name" property is readable for hydra class "CustomNormalizedDummy"
    And "name" property is writable for hydra class "CustomNormalizedDummy"
    And "alias" property is readable for hydra class "CustomNormalizedDummy"
    And "alias" property is writable for hydra class "CustomNormalizedDummy"
=======
    And the Hydra class "CustomNormalizedDummy" exists
    And 3 operations are available for Hydra class "CustomNormalizedDummy"
    And 2 properties are available for Hydra class "CustomNormalizedDummy"
    And "name" property is readable for Hydra class "CustomNormalizedDummy"
    And "name" property is writable for Hydra class "CustomNormalizedDummy"
    And "alias" property is readable for Hydra class "CustomNormalizedDummy"
    And "alias" property is writable for Hydra class "CustomNormalizedDummy"
>>>>>>> d536e7e2

  @dropSchema
  Scenario: Delete a resource
    When I send a "DELETE" request to "/custom_normalized_dummies/1"
    Then the response status code should be 204
    And the response should be empty<|MERGE_RESOLUTION|>--- conflicted
+++ resolved
@@ -150,23 +150,13 @@
     When I send a "GET" request to "/docs.jsonld"
     Then the response status code should be 200
     And the response should be in JSON
-<<<<<<< HEAD
-    And the hydra class "CustomNormalizedDummy" exist
-    And 4 operations are available for hydra class "CustomNormalizedDummy"
-    And 2 properties are available for hydra class "CustomNormalizedDummy"
-    And "name" property is readable for hydra class "CustomNormalizedDummy"
-    And "name" property is writable for hydra class "CustomNormalizedDummy"
-    And "alias" property is readable for hydra class "CustomNormalizedDummy"
-    And "alias" property is writable for hydra class "CustomNormalizedDummy"
-=======
     And the Hydra class "CustomNormalizedDummy" exists
-    And 3 operations are available for Hydra class "CustomNormalizedDummy"
+    And 4 operations are available for Hydra class "CustomNormalizedDummy"
     And 2 properties are available for Hydra class "CustomNormalizedDummy"
     And "name" property is readable for Hydra class "CustomNormalizedDummy"
     And "name" property is writable for Hydra class "CustomNormalizedDummy"
     And "alias" property is readable for Hydra class "CustomNormalizedDummy"
     And "alias" property is writable for Hydra class "CustomNormalizedDummy"
->>>>>>> d536e7e2
 
   @dropSchema
   Scenario: Delete a resource
