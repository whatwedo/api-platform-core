<?php

/*
 * This file is part of the API Platform project.
 *
 * (c) Kévin Dunglas <dunglas@gmail.com>
 *
 * For the full copyright and license information, please view the LICENSE
 * file that was distributed with this source code.
 */

declare(strict_types=1);

use ApiPlatform\Core\Tests\Fixtures\TestBundle\Entity\AlwaysIdentifierDummy;
use ApiPlatform\Core\Tests\Fixtures\TestBundle\Entity\Answer;
use ApiPlatform\Core\Tests\Fixtures\TestBundle\Entity\CompositeItem;
use ApiPlatform\Core\Tests\Fixtures\TestBundle\Entity\CompositeLabel;
use ApiPlatform\Core\Tests\Fixtures\TestBundle\Entity\CompositePrimitiveItem;
use ApiPlatform\Core\Tests\Fixtures\TestBundle\Entity\CompositeRelation;
use ApiPlatform\Core\Tests\Fixtures\TestBundle\Entity\Container;
use ApiPlatform\Core\Tests\Fixtures\TestBundle\Entity\Dummy;
use ApiPlatform\Core\Tests\Fixtures\TestBundle\Entity\DummyAggregateOffer;
use ApiPlatform\Core\Tests\Fixtures\TestBundle\Entity\DummyCar;
use ApiPlatform\Core\Tests\Fixtures\TestBundle\Entity\DummyCarColor;
use ApiPlatform\Core\Tests\Fixtures\TestBundle\Entity\DummyDate;
use ApiPlatform\Core\Tests\Fixtures\TestBundle\Entity\DummyFriend;
use ApiPlatform\Core\Tests\Fixtures\TestBundle\Entity\DummyGroup;
use ApiPlatform\Core\Tests\Fixtures\TestBundle\Entity\DummyImmutableDate;
use ApiPlatform\Core\Tests\Fixtures\TestBundle\Entity\DummyOffer;
use ApiPlatform\Core\Tests\Fixtures\TestBundle\Entity\DummyProduct;
use ApiPlatform\Core\Tests\Fixtures\TestBundle\Entity\DummyProperty;
use ApiPlatform\Core\Tests\Fixtures\TestBundle\Entity\EmbeddableDummy;
use ApiPlatform\Core\Tests\Fixtures\TestBundle\Entity\EmbeddedDummy;
use ApiPlatform\Core\Tests\Fixtures\TestBundle\Entity\FileConfigDummy;
use ApiPlatform\Core\Tests\Fixtures\TestBundle\Entity\Foo;
use ApiPlatform\Core\Tests\Fixtures\TestBundle\Entity\FooDummy;
use ApiPlatform\Core\Tests\Fixtures\TestBundle\Entity\Node;
use ApiPlatform\Core\Tests\Fixtures\TestBundle\Entity\Person;
use ApiPlatform\Core\Tests\Fixtures\TestBundle\Entity\PersonToPet;
use ApiPlatform\Core\Tests\Fixtures\TestBundle\Entity\Pet;
use ApiPlatform\Core\Tests\Fixtures\TestBundle\Entity\Question;
use ApiPlatform\Core\Tests\Fixtures\TestBundle\Entity\RelatedDummy;
use ApiPlatform\Core\Tests\Fixtures\TestBundle\Entity\RelatedToDummyFriend;
use ApiPlatform\Core\Tests\Fixtures\TestBundle\Entity\RelationEmbedder;
use ApiPlatform\Core\Tests\Fixtures\TestBundle\Entity\SecuredDummy;
use ApiPlatform\Core\Tests\Fixtures\TestBundle\Entity\ThirdLevel;
use ApiPlatform\Core\Tests\Fixtures\TestBundle\Entity\User;
use ApiPlatform\Core\Tests\Fixtures\TestBundle\Entity\UuidIdentifierDummy;
use Behat\Behat\Context\Context;
use Behat\Behat\Context\SnippetAcceptingContext;
use Behat\Behat\Hook\Scope\AfterStepScope;
use Behatch\HttpCall\Request;
use Doctrine\Common\Persistence\ManagerRegistry;
use Doctrine\ORM\EntityManagerInterface;
use Doctrine\ORM\Tools\SchemaTool;

/**
 * Defines application features from the specific context.
 */
final class FeatureContext implements Context, SnippetAcceptingContext
{
    /**
     * @var EntityManagerInterface
     */
    private $manager;
    private $doctrine;
    private $schemaTool;
    private $classes;
    private $request;

    /**
     * Initializes context.
     *
     * Every scenario gets its own context instance.
     * You can also pass arbitrary arguments to the
     * context constructor through behat.yml.
     */
    public function __construct(ManagerRegistry $doctrine, Request $request)
    {
        $this->doctrine = $doctrine;
        $this->manager = $doctrine->getManager();
        $this->schemaTool = new SchemaTool($this->manager);
        $this->classes = $this->manager->getMetadataFactory()->getAllMetadata();
        $this->request = $request;
    }

    /**
     * Sets the default Accept HTTP header to null (workaround to artificially remove it).
     *
     * @AfterStep
     */
    public function removeAcceptHeaderAfterRequest(AfterStepScope $event)
    {
        if (preg_match('/^I send a "[A-Z]+" request to ".+"/', $event->getStep()->getText())) {
            $this->request->setHttpHeader('Accept', null);
        }
    }

    /**
     * Sets the default Accept HTTP header to null (workaround to artificially remove it).
     *
     * @BeforeScenario
     */
    public function removeAcceptHeaderBeforeScenario()
    {
        $this->request->setHttpHeader('Accept', null);
    }

    /**
     * @BeforeScenario @createSchema
     */
    public function createDatabase()
    {
        $this->schemaTool->createSchema($this->classes);
    }

    /**
     * @AfterScenario @dropSchema
     */
    public function dropDatabase()
    {
        $this->schemaTool->dropSchema($this->classes);
        $this->doctrine->getManager()->clear();
    }

    /**
     * @Given there are :nb dummy objects
     */
    public function thereAreDummyObjects(int $nb)
    {
        $descriptions = ['Smart dummy.', 'Not so smart dummy.'];

        for ($i = 1; $i <= $nb; ++$i) {
            $dummy = new Dummy();
            $dummy->setName('Dummy #'.$i);
            $dummy->setAlias('Alias #'.($nb - $i));
            $dummy->setDummy('SomeDummyTest'.$i);
            $dummy->setDescription($descriptions[($i - 1) % 2]);

            $this->manager->persist($dummy);
        }

        $this->manager->flush();
    }

    /**
     * @Given there are :nb foo objects with fake names
     */
    public function thereAreFooObjectsWithFakeNames(int $nb)
    {
        $names = ['Hawsepipe', 'Sthenelus', 'Ephesian', 'Separativeness', 'Balbo'];
        $bars = ['Lorem', 'Dolor', 'Dolor', 'Sit', 'Amet'];

        for ($i = 0; $i < $nb; ++$i) {
            $foo = new Foo();
            $foo->setName($names[$i]);
            $foo->setBar($bars[$i]);

            $this->manager->persist($foo);
        }

        $this->manager->flush();
    }

    /**
     * @Given there are :nb fooDummy objects with fake names
     */
    public function thereAreFooDummyObjectsWithFakeNames($nb)
    {
        $names = ['Hawsepipe', 'Ephesian', 'Sthenelus', 'Separativeness', 'Balbo'];
        $dummies = ['Lorem', 'Dolor', 'Dolor', 'Sit', 'Amet'];

        for ($i = 0; $i < $nb; ++$i) {
            $dummy = new Dummy();
            $dummy->setName($dummies[$i]);

            $foo = new FooDummy();
            $foo->setName($names[$i]);
            $foo->setDummy($dummy);

            $this->manager->persist($foo);
        }

        $this->manager->flush();
    }

    /**
     * @Given there are :nb dummy group objects
     */
    public function thereAreDummyGroupObjects(int $nb)
    {
        for ($i = 1; $i <= $nb; ++$i) {
            $dummyGroup = new DummyGroup();

            foreach (['foo', 'bar', 'baz', 'qux'] as $property) {
                $dummyGroup->$property = ucfirst($property).' #'.$i;
            }

            $this->manager->persist($dummyGroup);
        }

        $this->manager->flush();
    }

    /**
     * @Given there are :nb dummy property objects
     */
    public function thereAreDummyPropertyObjects(int $nb)
    {
        for ($i = 1; $i <= $nb; ++$i) {
            $dummyProperty = new DummyProperty();
            $dummyGroup = new DummyGroup();

            foreach (['foo', 'bar', 'baz'] as $property) {
                $dummyProperty->$property = $dummyGroup->$property = ucfirst($property).' #'.$i;
            }

            $dummyProperty->group = $dummyGroup;

            $this->manager->persist($dummyGroup);
            $this->manager->persist($dummyProperty);
        }

        $this->manager->flush();
    }

    /**
     * @Given there are :nb embedded dummy objects
     */
    public function thereAreEmbeddedDummyObjects(int $nb)
    {
        for ($i = 1; $i <= $nb; ++$i) {
            $dummy = new EmbeddedDummy();
            $dummy->setName('Dummy #'.$i);

            $embeddableDummy = new EmbeddableDummy();
            $embeddableDummy->setDummyName('Dummy #'.$i);
            $dummy->setEmbeddedDummy($embeddableDummy);

            $this->manager->persist($dummy);
        }

        $this->manager->flush();
    }

    /**
     * @Given there are :nb dummy objects with relatedDummy
     */
    public function thereAreDummyObjectsWithRelatedDummy(int $nb)
    {
        for ($i = 1; $i <= $nb; ++$i) {
            $relatedDummy = new RelatedDummy();
            $relatedDummy->setName('RelatedDummy #'.$i);

            $dummy = new Dummy();
            $dummy->setName('Dummy #'.$i);
            $dummy->setAlias('Alias #'.($nb - $i));
            $dummy->setRelatedDummy($relatedDummy);

            $this->manager->persist($relatedDummy);
            $this->manager->persist($dummy);
        }

        $this->manager->flush();
    }

    /**
     * @Given there are :nb dummy objects with relatedDummy and its thirdLevel
     * @Given there is :nb dummy object with relatedDummy and its thirdLevel
     */
    public function thereAreDummyObjectsWithRelatedDummyAndItsThirdLevel(int $nb)
    {
        for ($i = 1; $i <= $nb; ++$i) {
            $thirdLevel = new ThirdLevel();

            $relatedDummy = new RelatedDummy();
            $relatedDummy->setName('RelatedDummy #'.$i);
            $relatedDummy->setThirdLevel($thirdLevel);

            $dummy = new Dummy();
            $dummy->setName('Dummy #'.$i);
            $dummy->setAlias('Alias #'.($nb - $i));
            $dummy->setRelatedDummy($relatedDummy);

            $this->manager->persist($thirdLevel);
            $this->manager->persist($relatedDummy);
            $this->manager->persist($dummy);
        }

        $this->manager->flush();
    }

    /**
     * @Given there are :nb dummy objects with embeddedDummy
     */
    public function thereAreDummyObjectsWithEmbeddedDummy(int $nb)
    {
        for ($i = 1; $i <= $nb; ++$i) {
            $embeddableDummy = new EmbeddableDummy();
            $embeddableDummy->setDummyName('EmbeddedDummy #'.$i);

            $dummy = new EmbeddedDummy();
            $dummy->setName('Dummy #'.$i);
            $dummy->setEmbeddedDummy($embeddableDummy);

            $this->manager->persist($dummy);
        }

        $this->manager->flush();
    }

    /**
     * @Given there are :nb dummy objects having each :nbrelated relatedDummies
     */
    public function thereAreDummyObjectsWithRelatedDummies(int $nb, int $nbrelated)
    {
        for ($i = 1; $i <= $nb; ++$i) {
            $dummy = new Dummy();
            $dummy->setName('Dummy #'.$i);
            $dummy->setAlias('Alias #'.($nb - $i));

            for ($j = 1; $j <= $nbrelated; ++$j) {
                $relatedDummy = new RelatedDummy();
                $relatedDummy->setName('RelatedDummy'.$j.$i);

                $this->manager->persist($relatedDummy);

                $dummy->addRelatedDummy($relatedDummy);
            }

            $this->manager->persist($dummy);
        }

        $this->manager->flush();
    }

    /**
     * @Given there are :nb dummy objects with dummyDate
     * @Given there is :nb dummy object with dummyDate
     */
    public function thereAreDummyObjectsWithDummyDate(int $nb)
    {
        $descriptions = ['Smart dummy.', 'Not so smart dummy.'];

        for ($i = 1; $i <= $nb; ++$i) {
            $date = new \DateTime(sprintf('2015-04-%d', $i), new \DateTimeZone('UTC'));

            $dummy = new Dummy();
            $dummy->setName('Dummy #'.$i);
            $dummy->setAlias('Alias #'.($nb - $i));
            $dummy->setDescription($descriptions[($i - 1) % 2]);

            // Last Dummy has a null date
            if ($nb !== $i) {
                $dummy->setDummyDate($date);
            }

            $this->manager->persist($dummy);
        }

        $this->manager->flush();
    }

    /**
     * @Given there are :nb dummy objects with dummyDate and dummyBoolean :bool
     */
    public function thereAreDummyObjectsWithDummyDateAndDummyBoolean(int $nb, string $bool)
    {
        $descriptions = ['Smart dummy.', 'Not so smart dummy.'];

        if (in_array($bool, ['true', '1', 1], true)) {
            $bool = true;
        } elseif (in_array($bool, ['false', '0', 0], true)) {
            $bool = false;
        } else {
            $expected = ['true', 'false', '1', '0'];
            throw new \InvalidArgumentException(sprintf('Invalid boolean value for "%s" property, expected one of ( "%s" )', $bool, implode('" | "', $expected)));
        }

        for ($i = 1; $i <= $nb; ++$i) {
            $date = new \DateTime(sprintf('2015-04-%d', $i), new \DateTimeZone('UTC'));

            $dummy = new Dummy();
            $dummy->setName('Dummy #'.$i);
            $dummy->setAlias('Alias #'.($nb - $i));
            $dummy->setDescription($descriptions[($i - 1) % 2]);
            $dummy->setDummyBoolean($bool);

            // Last Dummy has a null date
            if ($nb !== $i) {
                $dummy->setDummyDate($date);
            }

            $this->manager->persist($dummy);
        }

        $this->manager->flush();
    }

    /**
     * @Given there are :nb dummy objects with dummyDate and relatedDummy
     */
    public function thereAreDummyObjectsWithDummyDateAndRelatedDummy(int $nb)
    {
        for ($i = 1; $i <= $nb; ++$i) {
            $date = new \DateTime(sprintf('2015-04-%d', $i), new \DateTimeZone('UTC'));

            $relatedDummy = new RelatedDummy();
            $relatedDummy->setName('RelatedDummy #'.$i);
            $relatedDummy->setDummyDate($date);

            $dummy = new Dummy();
            $dummy->setName('Dummy #'.$i);
            $dummy->setAlias('Alias #'.($nb - $i));
            $dummy->setRelatedDummy($relatedDummy);
            // Last Dummy has a null date
            if ($nb !== $i) {
                $dummy->setDummyDate($date);
            }

            $this->manager->persist($relatedDummy);
            $this->manager->persist($dummy);
        }

        $this->manager->flush();
    }

    /**
     * @Given there are :nb embedded dummy objects with dummyDate and embeddedDummy
     */
    public function thereAreDummyObjectsWithDummyDateAndEmbeddedDummy(int $nb)
    {
        for ($i = 1; $i <= $nb; ++$i) {
            $date = new \DateTime(sprintf('2015-04-%d', $i), new \DateTimeZone('UTC'));

            $embeddableDummy = new EmbeddableDummy();
            $embeddableDummy->setDummyName('Embeddable #'.$i);
            $embeddableDummy->setDummyDate($date);

            $dummy = new EmbeddedDummy();
            $dummy->setName('Dummy #'.$i);
            $dummy->setEmbeddedDummy($embeddableDummy);
            // Last Dummy has a null date
            if ($nb !== $i) {
                $dummy->setDummyDate($date);
            }

            $this->manager->persist($dummy);
        }

        $this->manager->flush();
    }

    /**
     * @Given there are :nb dummy objects with dummyPrice
     */
    public function thereAreDummyObjectsWithDummyPrice(int $nb)
    {
        $descriptions = ['Smart dummy.', 'Not so smart dummy.'];
        $prices = ['9.99', '12.99', '15.99', '19.99'];

        for ($i = 1; $i <= $nb; ++$i) {
            $dummy = new Dummy();
            $dummy->setName('Dummy #'.$i);
            $dummy->setAlias('Alias #'.($nb - $i));
            $dummy->setDescription($descriptions[($i - 1) % 2]);
            $dummy->setDummyPrice($prices[($i - 1) % 4]);

            $this->manager->persist($dummy);
        }

        $this->manager->flush();
    }

    /**
     * @Given there are :nb dummy objects with dummyBoolean :bool
     * @Given there is :nb dummy object with dummyBoolean :bool
     */
    public function thereAreDummyObjectsWithDummyBoolean(int $nb, string $bool)
    {
        if (in_array($bool, ['true', '1', 1], true)) {
            $bool = true;
        } elseif (in_array($bool, ['false', '0', 0], true)) {
            $bool = false;
        } else {
            $expected = ['true', 'false', '1', '0'];
            throw new \InvalidArgumentException(sprintf('Invalid boolean value for "%s" property, expected one of ( "%s" )', $bool, implode('" | "', $expected)));
        }
        $descriptions = ['Smart dummy.', 'Not so smart dummy.'];

        for ($i = 1; $i <= $nb; ++$i) {
            $dummy = new Dummy();
            $dummy->setName('Dummy #'.$i);
            $dummy->setAlias('Alias #'.($nb - $i));
            $dummy->setDescription($descriptions[($i - 1) % 2]);
            $dummy->setDummyBoolean($bool);

            $this->manager->persist($dummy);
        }

        $this->manager->flush();
    }

    /**
     * @Given there are :nb embedded dummy objects with embeddedDummy.dummyBoolean :bool
     */
    public function thereAreDummyObjectsWithEmbeddedDummyBoolean(int $nb, string $bool)
    {
        if (in_array($bool, ['true', '1', 1], true)) {
            $bool = true;
        } elseif (in_array($bool, ['false', '0', 0], true)) {
            $bool = false;
        } else {
            $expected = ['true', 'false', '1', '0'];
            throw new \InvalidArgumentException(sprintf('Invalid boolean value for "%s" property, expected one of ( "%s" )', $bool, implode('" | "', $expected)));
        }

        for ($i = 1; $i <= $nb; ++$i) {
            $dummy = new EmbeddedDummy();
            $dummy->setName('Embedded Dummy #'.$i);
            $embeddableDummy = new EmbeddableDummy();
            $embeddableDummy->setDummyName('Embedded Dummy #'.$i);
            $embeddableDummy->setDummyBoolean($bool);
            $dummy->setEmbeddedDummy($embeddableDummy);
            $this->manager->persist($dummy);
        }

        $this->manager->flush();
    }

    /**
     * @Given there are :nb embedded dummy objects with relatedDummy.embeddedDummy.dummyBoolean :bool
     */
    public function thereAreDummyObjectsWithRelationEmbeddedDummyBoolean(int $nb, string $bool)
    {
        if (in_array($bool, ['true', '1', 1], true)) {
            $bool = true;
        } elseif (in_array($bool, ['false', '0', 0], true)) {
            $bool = false;
        } else {
            $expected = ['true', 'false', '1', '0'];
            throw new \InvalidArgumentException(sprintf('Invalid boolean value for "%s" property, expected one of ( "%s" )', $bool, implode('" | "', $expected)));
        }

        for ($i = 1; $i <= $nb; ++$i) {
            $dummy = new EmbeddedDummy();
            $dummy->setName('Embedded Dummy #'.$i);
            $embeddableDummy = new EmbeddableDummy();
            $embeddableDummy->setDummyName('Embedded Dummy #'.$i);
            $embeddableDummy->setDummyBoolean($bool);

            $relationDummy = new RelatedDummy();
            $relationDummy->setEmbeddedDummy($embeddableDummy);

            $dummy->setRelatedDummy($relationDummy);

            $this->manager->persist($relationDummy);
            $this->manager->persist($dummy);
        }

        $this->manager->flush();
    }

    /**
     * @Given there are :nb SecuredDummy objects
     */
    public function thereAreSecuredDummyObjects(int $nb)
    {
        for ($i = 1; $i <= $nb; ++$i) {
            $securedDummy = new SecuredDummy();
            $securedDummy->setTitle("#$i");
            $securedDummy->setDescription("Hello #$i");
            $securedDummy->setOwner('notexist');

            $this->manager->persist($securedDummy);
        }

        $this->manager->flush();
    }

    /**
     * @Given there is a RelationEmbedder object
     */
    public function thereIsARelationEmbedderObject()
    {
        $relationEmbedder = new RelationEmbedder();

        $this->manager->persist($relationEmbedder);
        $this->manager->flush();
    }

    /**
     * @Given there is a Dummy Object mapped by UUID
     */
    public function thereIsADummyObjectMappedByUUID()
    {
        $dummy = new UuidIdentifierDummy();
        $dummy->setName('My Dummy');
        $dummy->setUuid('41B29566-144B-11E6-A148-3E1D05DEFE78');

        $this->manager->persist($dummy);
        $this->manager->flush();
    }

    /**
     * @Given there are Composite identifier objects
     */
    public function thereIsACompositeIdentifierObject()
    {
        $item = new CompositeItem();
        $item->setField1('foobar');
        $this->manager->persist($item);
        $this->manager->flush();

        for ($i = 0; $i < 4; ++$i) {
            $label = new CompositeLabel();
            $label->setValue('foo-'.$i);

            $rel = new CompositeRelation();
            $rel->setCompositeLabel($label);
            $rel->setCompositeItem($item);
            $rel->setValue('somefoobardummy');

            $this->manager->persist($label);
            // since doctrine 2.6 we need existing identifiers on relations
            $this->manager->flush();
            $this->manager->persist($rel);
        }

        $this->manager->flush();
        $this->manager->clear();
    }

    /**
     * @Given there are composite primitive identifiers objects
     */
    public function thereAreCompositePrimitiveIdentifiersObjects()
    {
        $foo = new CompositePrimitiveItem('Foo', 2016);
        $foo->setDescription('This is foo.');
        $this->manager->persist($foo);

        $bar = new CompositePrimitiveItem('Bar', 2017);
        $bar->setDescription('This is bar.');
        $this->manager->persist($bar);

        $this->manager->flush();
        $this->manager->clear();
    }

    /**
     * @Given there is a FileConfigDummy object
     */
    public function thereIsAFileConfigDummyObject()
    {
        $fileConfigDummy = new FileConfigDummy();
        $fileConfigDummy->setName('ConfigDummy');
        $fileConfigDummy->setFoo('Foo');

        $this->manager->persist($fileConfigDummy);
        $this->manager->flush();
    }

    /**
     * @Given there is a DummyCar entity with related colors
     */
    public function thereIsAFooEntityWithRelatedBars()
    {
        $foo = new DummyCar();
        $foo->setName('mustli');
        $foo->setCanSell(true);
        $foo->setAvailableAt(new \DateTime());
        $this->manager->persist($foo);

        $bar1 = new DummyCarColor();
        $bar1->setProp('red');
        $bar1->setCar($foo);
        $this->manager->persist($bar1);

        $bar2 = new DummyCarColor();
        $bar2->setProp('blue');
        $bar2->setCar($foo);
        $this->manager->persist($bar2);

        $foo->setColors([$bar1, $bar2]);
        $this->manager->persist($foo);

        $this->manager->flush();
    }

    /**
     * @Given there is a RelatedDummy with :nb friends
     */
    public function thereIsARelatedDummyWithFriends(int $nb)
    {
        $relatedDummy = new RelatedDummy();
        $relatedDummy->setName('RelatedDummy with friends');
        $this->manager->persist($relatedDummy);
        $this->manager->flush();

        for ($i = 1; $i <= $nb; ++$i) {
            $friend = new DummyFriend();
            $friend->setName('Friend-'.$i);

            $this->manager->persist($friend);
            // since doctrine 2.6 we need existing identifiers on relations
            // See https://github.com/doctrine/doctrine2/pull/6701
            $this->manager->flush();

            $relation = new RelatedToDummyFriend();
            $relation->setName('Relation-'.$i);
            $relation->setDummyFriend($friend);
            $relation->setRelatedDummy($relatedDummy);

            $relatedDummy->addRelatedToDummyFriend($relation);

            $this->manager->persist($relation);
        }

        $relatedDummy2 = new RelatedDummy();
        $relatedDummy2->setName('RelatedDummy without friends');
        $this->manager->persist($relatedDummy2);
        $this->manager->flush();
    }

    /**
     * @Given there is an answer :answer to the question :question
     */
    public function thereIsAnAnswerToTheQuestion(string $a, string $q)
    {
        $answer = new Answer();
        $answer->setContent($a);

        $question = new Question();
        $question->setContent($q);
        $question->setAnswer($answer);
        $answer->addRelatedQuestion($question);

        $this->manager->persist($answer);
        $this->manager->persist($question);

        $this->manager->flush();
    }

    /**
     * @Given there are :nb nodes in a container :uuid
     */
    public function thereAreNodesInAContainer(int $nb, string $uuid)
    {
        $container = new Container();
        $container->setId($uuid);
        $this->manager->persist($container);

        for ($i = 0; $i < $nb; ++$i) {
            $node = new Node();
            $node->setContainer($container);
            $node->setSerial($i);
            $this->manager->persist($node);
        }

        $this->manager->flush();
    }

    /**
     * @Then the password :password for user :user should be hashed
     */
    public function thePasswordForUserShouldBeHashed(string $password, string $user)
    {
        $user = $this->doctrine->getRepository(User::class)->find($user);

        if (!password_verify($password, $user->getPassword())) {
            throw new \Exception('User password mismatch');
        }
    }

    /**
     * @Given I have a product with offers
     */
    public function createProductWithOffers()
    {
        $offer = new DummyOffer();
        $offer->setValue(2);
        $aggregate = new DummyAggregateOffer();
        $aggregate->setValue(1);
        $aggregate->addOffer($offer);

        $product = new DummyProduct();
        $product->setName('Dummy product');
        $product->addOffer($aggregate);

        $relatedProduct = new DummyProduct();
        $relatedProduct->setName('Dummy related product');
        $relatedProduct->setParent($product);

        $product->addRelatedProduct($relatedProduct);

        $this->manager->persist($relatedProduct);
        $this->manager->persist($product);
        $this->manager->flush();
    }

    /**
     * @Given there are people having pets
     */
    public function createPeopleWithPets()
    {
        $personToPet = new PersonToPet();

        $person = new Person();
        $person->name = 'foo';

        $pet = new Pet();
        $pet->name = 'bar';

        $personToPet->person = $person;
        $personToPet->pet = $pet;

        $this->manager->persist($person);
        $this->manager->persist($pet);
        // since doctrine 2.6 we need existing identifiers on relations
        $this->manager->flush();
        $this->manager->persist($personToPet);

        $person->pets->add($personToPet);
        $this->manager->persist($person);

        $this->manager->flush();
    }

    /**
     * @Given there are :nb dummydate objects with dummyDate
     * @Given there is :nb dummydate object with dummyDate
     */
    public function thereAreDummyDateObjectsWithDummyDate(int $nb)
    {
        for ($i = 1; $i <= $nb; ++$i) {
            $date = new \DateTime(sprintf('2015-04-%d', $i), new \DateTimeZone('UTC'));

            $dummy = new DummyDate();
            $dummy->dummyDate = $date;

            $this->manager->persist($dummy);
        }

        $this->manager->flush();
    }

    /**
<<<<<<< HEAD
     * @Given there are AlwaysIdentifierDummies
     */
    public function thereAreAlwaysIdentifierDummies()
    {
        $mainDummy = new AlwaysIdentifierDummy();
        $relatedDummy = new AlwaysIdentifierDummy();

        $this->manager->persist($relatedDummy);

        $mainDummy->setParent($relatedDummy);
        $mainDummy->setChildren([$relatedDummy]);
        $mainDummy->setRelated([$relatedDummy]);

        $this->manager->persist($mainDummy);
=======
     * @Given there are :nb dummyimmutabledate objects with dummyDate
     */
    public function thereIsDummyImmutableDateObjectsWithDummyDate(int $nb)
    {
        for ($i = 1; $i <= $nb; ++$i) {
            $date = new \DateTimeImmutable(sprintf('2015-04-%d', $i), new \DateTimeZone('UTC'));
            $dummy = new DummyImmutableDate();
            $dummy->dummyDate = $date;

            $this->manager->persist($dummy);
        }
>>>>>>> 2f6ebda9

        $this->manager->flush();
    }
}<|MERGE_RESOLUTION|>--- conflicted
+++ resolved
@@ -846,7 +846,6 @@
     }
 
     /**
-<<<<<<< HEAD
      * @Given there are AlwaysIdentifierDummies
      */
     public function thereAreAlwaysIdentifierDummies()
@@ -861,10 +860,13 @@
         $mainDummy->setRelated([$relatedDummy]);
 
         $this->manager->persist($mainDummy);
-=======
+        $this->manager->flush();
+    }
+
+    /**
      * @Given there are :nb dummyimmutabledate objects with dummyDate
      */
-    public function thereIsDummyImmutableDateObjectsWithDummyDate(int $nb)
+    public function thereAreDummyImmutableDateObjectsWithDummyDate(int $nb)
     {
         for ($i = 1; $i <= $nb; ++$i) {
             $date = new \DateTimeImmutable(sprintf('2015-04-%d', $i), new \DateTimeZone('UTC'));
@@ -873,7 +875,6 @@
 
             $this->manager->persist($dummy);
         }
->>>>>>> 2f6ebda9
 
         $this->manager->flush();
     }
