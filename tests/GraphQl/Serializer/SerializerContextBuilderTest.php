<?php

/*
 * This file is part of the API Platform project.
 *
 * (c) Kévin Dunglas <dunglas@gmail.com>
 *
 * For the full copyright and license information, please view the LICENSE
 * file that was distributed with this source code.
 */

declare(strict_types=1);

namespace ApiPlatform\Core\Tests\GraphQl\Serializer;

use ApiPlatform\Core\GraphQl\Serializer\SerializerContextBuilder;
use ApiPlatform\Core\Metadata\Resource\Factory\ResourceMetadataFactoryInterface;
use ApiPlatform\Core\Metadata\Resource\ResourceMetadata;
use ApiPlatform\Core\Tests\Fixtures\TestBundle\Serializer\NameConverter\CustomConverter;
use ApiPlatform\Core\Tests\ProphecyTrait;
use GraphQL\Type\Definition\ResolveInfo;
use PHPUnit\Framework\TestCase;
use Prophecy\Argument;
use Symfony\Component\Serializer\NameConverter\AdvancedNameConverterInterface;

/**
 * @author Alan Poulain <contact@alanpoulain.eu>
 */
class SerializerContextBuilderTest extends TestCase
{
    use ProphecyTrait;

    /** @var SerializerContextBuilder */
    private $serializerContextBuilder;
    private $resourceMetadataFactoryProphecy;

    /**
     * {@inheritdoc}
     */
    protected function setUp(): void
    {
        $this->resourceMetadataFactoryProphecy = $this->prophesize(ResourceMetadataFactoryInterface::class);

        $this->serializerContextBuilder = $this->buildSerializerContextBuilder();
    }

    private function buildSerializerContextBuilder(?AdvancedNameConverterInterface $advancedNameConverter = null): SerializerContextBuilder
    {
        return new SerializerContextBuilder($this->resourceMetadataFactoryProphecy->reveal(), $advancedNameConverter ?? new CustomConverter());
    }

    /**
     * @dataProvider createNormalizationContextProvider
     */
    public function testCreateNormalizationContext(?string $resourceClass, string $operationName, array $fields, bool $isMutation, bool $isSubscription, bool $noInfo, array $expectedContext, ?AdvancedNameConverterInterface $advancedNameConverter = null, ?string $expectedExceptionClass = null, ?string $expectedExceptionMessage = null): void
    {
<<<<<<< HEAD
=======
        $resolveInfoProphecy = $this->prophesize(ResolveInfo::class);
        $resolveInfoProphecy->getFieldSelection(\PHP_INT_MAX)->willReturn($fields);
>>>>>>> 1a811560
        $resolverContext = [
            'is_mutation' => $isMutation,
            'is_subscription' => $isSubscription,
        ];

        if ($noInfo) {
            $resolverContext['fields'] = $fields;
        } else {
            $resolveInfoProphecy = $this->prophesize(ResolveInfo::class);
            $resolveInfoProphecy->getFieldSelection(PHP_INT_MAX)->willReturn($fields);
            $resolverContext['info'] = $resolveInfoProphecy->reveal();
        }

        $this->resourceMetadataFactoryProphecy->create($resourceClass)->willReturn(
            (new ResourceMetadata('shortName'))
                ->withGraphql([
                    $operationName => [
                        'input' => ['class' => 'inputClass'],
                        'output' => ['class' => 'outputClass'],
                        'normalization_context' => ['groups' => ['normalization_group']],
                    ],
                ])
        );

        if ($expectedExceptionClass) {
            $this->expectException($expectedExceptionClass);
            $this->expectExceptionMessage($expectedExceptionMessage);
        }

        $serializerContextBuilder = $this->serializerContextBuilder;
        if ($advancedNameConverter) {
            $serializerContextBuilder = $this->buildSerializerContextBuilder($advancedNameConverter);
        }

        $context = $serializerContextBuilder->create($resourceClass, $operationName, $resolverContext, true);

        $this->assertSame($expectedContext, $context);
    }

    public function createNormalizationContextProvider(): array
    {
        $advancedNameConverter = $this->prophesize(AdvancedNameConverterInterface::class);
        $advancedNameConverter->denormalize('field', 'myResource', null, Argument::type('array'))->willReturn('denormalizedField');

        return [
            'nominal' => [
                $resourceClass = 'myResource',
                $operationName = 'item_query',
                ['_id' => 3, 'field' => 'foo'],
                false,
                false,
                false,
                [
                    'groups' => ['normalization_group'],
                    'resource_class' => $resourceClass,
                    'graphql_operation_name' => $operationName,
                    'input' => ['class' => 'inputClass'],
                    'output' => ['class' => 'outputClass'],
                    'attributes' => [
                        'id' => 3,
                        'field' => 'foo',
                    ],
                ],
            ],
            'nominal with advanced name converter' => [
                $resourceClass = 'myResource',
                $operationName = 'item_query',
                ['_id' => 3, 'field' => 'foo'],
                false,
                false,
                false,
                [
                    'groups' => ['normalization_group'],
                    'resource_class' => $resourceClass,
                    'graphql_operation_name' => $operationName,
                    'input' => ['class' => 'inputClass'],
                    'output' => ['class' => 'outputClass'],
                    'attributes' => [
                        'id' => 3,
                        'denormalizedField' => 'foo',
                    ],
                ],
                $advancedNameConverter->reveal(),
            ],
            'nominal collection' => [
                $resourceClass = 'myResource',
                $operationName = 'collection_query',
                ['edges' => ['node' => ['nodeField' => 'baz']]],
                false,
                false,
                false,
                [
                    'groups' => ['normalization_group'],
                    'resource_class' => $resourceClass,
                    'graphql_operation_name' => $operationName,
                    'input' => ['class' => 'inputClass'],
                    'output' => ['class' => 'outputClass'],
                    'attributes' => [
                        'nodeField' => 'baz',
                    ],
                ],
            ],
            'no resource class' => [
                $resourceClass = null,
                $operationName = 'item_query',
                ['related' => ['_id' => 9]],
                false,
                false,
                false,
                [
                    'resource_class' => $resourceClass,
                    'graphql_operation_name' => $operationName,
                    'attributes' => [
                        'related' => ['id' => 9],
                    ],
                ],
            ],
            'mutation' => [
                $resourceClass = 'myResource',
                $operationName = 'create',
                ['shortName' => ['_id' => 7, 'related' => ['field' => 'bar']]],
                true,
                false,
                false,
                [
                    'groups' => ['normalization_group'],
                    'resource_class' => $resourceClass,
                    'graphql_operation_name' => $operationName,
                    'input' => ['class' => 'inputClass'],
                    'output' => ['class' => 'outputClass'],
                    'attributes' => [
                        'id' => 7,
                        'related' => ['field' => 'bar'],
                    ],
                ],
            ],
            'mutation without resource class' => [
                $resourceClass = null,
                $operationName = 'create',
                ['shortName' => ['_id' => 7, 'related' => ['field' => 'bar']]],
                true,
                false,
                false,
                [],
                null,
                \LogicException::class,
                'ResourceMetadata should always exist for a mutation or a subscription.',
            ],
            'subscription (using fields in context)' => [
                $resourceClass = 'myResource',
                $operationName = 'update',
                ['shortName' => ['_id' => 7, 'related' => ['field' => 'bar']]],
                false,
                true,
                true,
                [
                    'groups' => ['normalization_group'],
                    'resource_class' => $resourceClass,
                    'graphql_operation_name' => $operationName,
                    'no_resolver_data' => true,
                    'input' => ['class' => 'inputClass'],
                    'output' => ['class' => 'outputClass'],
                    'attributes' => [
                        'id' => 7,
                        'related' => ['field' => 'bar'],
                    ],
                ],
            ],
        ];
    }

    /**
     * @dataProvider createDenormalizationContextProvider
     */
    public function testCreateDenormalizationContext(?string $resourceClass, string $operationName, array $expectedContext): void
    {
        $this->resourceMetadataFactoryProphecy->create($resourceClass)->willReturn(
            (new ResourceMetadata())
                ->withGraphql([
                    $operationName => [
                        'input' => ['class' => 'inputClass'],
                        'output' => ['class' => 'outputClass'],
                        'denormalization_context' => ['groups' => ['denormalization_group']],
                    ],
                ])
        );

        $context = $this->serializerContextBuilder->create($resourceClass, $operationName, [], false);

        $this->assertSame($expectedContext, $context);
    }

    public function createDenormalizationContextProvider(): array
    {
        return [
            'nominal' => [
                $resourceClass = 'myResource',
                $operationName = 'item_query',
                [
                    'groups' => ['denormalization_group'],
                    'resource_class' => $resourceClass,
                    'graphql_operation_name' => $operationName,
                    'input' => ['class' => 'inputClass'],
                    'output' => ['class' => 'outputClass'],
                ],
            ],
            'no resource class' => [
                $resourceClass = null,
                $operationName = 'item_query',
                [
                    'resource_class' => $resourceClass,
                    'graphql_operation_name' => $operationName,
                ],
            ],
        ];
    }
}<|MERGE_RESOLUTION|>--- conflicted
+++ resolved
@@ -54,11 +54,6 @@
      */
     public function testCreateNormalizationContext(?string $resourceClass, string $operationName, array $fields, bool $isMutation, bool $isSubscription, bool $noInfo, array $expectedContext, ?AdvancedNameConverterInterface $advancedNameConverter = null, ?string $expectedExceptionClass = null, ?string $expectedExceptionMessage = null): void
     {
-<<<<<<< HEAD
-=======
-        $resolveInfoProphecy = $this->prophesize(ResolveInfo::class);
-        $resolveInfoProphecy->getFieldSelection(\PHP_INT_MAX)->willReturn($fields);
->>>>>>> 1a811560
         $resolverContext = [
             'is_mutation' => $isMutation,
             'is_subscription' => $isSubscription,
@@ -68,7 +63,7 @@
             $resolverContext['fields'] = $fields;
         } else {
             $resolveInfoProphecy = $this->prophesize(ResolveInfo::class);
-            $resolveInfoProphecy->getFieldSelection(PHP_INT_MAX)->willReturn($fields);
+            $resolveInfoProphecy->getFieldSelection(\PHP_INT_MAX)->willReturn($fields);
             $resolverContext['info'] = $resolveInfoProphecy->reveal();
         }
 
