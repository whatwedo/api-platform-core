--- conflicted
+++ resolved
@@ -87,9 +87,6 @@
         $identifiersExtractorProphecy = $this->prophesize(IdentifiersExtractorInterface::class);
         $identifiersExtractorProphecy->getIdentifiersFromItem($dummy)->willReturn(['id' => 1])->shouldBeCalled();
 
-        $identifiersExtractorProphecy = $this->prophesize(IdentifiersExtractorInterface::class);
-        $identifiersExtractorProphecy->getIdentifiersFromItem($dummy)->willReturn(['id' => 1])->shouldBeCalled();
-
         $resourceClassResolverProphecy = $this->prophesize(ResourceClassResolverInterface::class);
         $resourceClassResolverProphecy->getResourceClass($dummy, null)->willReturn(Dummy::class);
 
@@ -114,9 +111,6 @@
         );
         $normalizer->setSerializer($serializerProphecy->reveal());
 
-<<<<<<< HEAD
-        $this->assertEquals(['name' => 'hello', ItemNormalizer::ITEM_RESOURCE_CLASS_KEY => Dummy::class, ItemNormalizer::ITEM_IDENTIFIERS_KEY => ['id' => 1]], $normalizer->normalize($dummy, ItemNormalizer::FORMAT, ['resources' => []]));
-=======
         $expected = [
             'name' => 'hello',
             ItemNormalizer::ITEM_RESOURCE_CLASS_KEY => Dummy::class,
@@ -127,7 +121,6 @@
         $this->assertEquals($expected, $normalizer->normalize($dummy, ItemNormalizer::FORMAT, [
             'resources' => [],
         ]));
->>>>>>> 78478a75
     }
 
     public function testDenormalize()
