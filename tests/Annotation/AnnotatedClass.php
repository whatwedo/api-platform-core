--- conflicted
+++ resolved
@@ -20,16 +20,10 @@
  *     shortName="shortName",
  *     description="description",
  *     iri="http://example.com/res",
-<<<<<<< HEAD
- *     itemOperations={"foo":{"bar"}},
- *     collectionOperations={"bar":{"foo"}},
- *     graphql={"query"={"normalization_context"={"groups"={"foo", "bar"}}}},
- *     attributes={"foo":"bar"}
-=======
  *     itemOperations={"foo"={"bar"}},
  *     collectionOperations={"bar"={"foo"}},
+ *     graphql={"query"={"normalization_context"={"groups"={"foo", "bar"}}}},
  *     attributes={"foo"="bar"}
->>>>>>> 19313483
  * )
  *
  * @author Marcus Speight <marcus@pmconnect.co.uk>
