--- conflicted
+++ resolved
@@ -99,7 +99,6 @@
 use Symfony\Component\DependencyInjection\ParameterBag\EnvPlaceholderParameterBag;
 use Symfony\Component\DependencyInjection\Reference;
 use Symfony\Component\HttpFoundation\Response;
-use Symfony\Component\Messenger\Exception\HandlerFailedException;
 use Symfony\Component\Serializer\Exception\ExceptionInterface;
 
 /**
@@ -520,12 +519,6 @@
     {
         $containerBuilderProphecy = $this->getBaseContainerBuilderProphecy();
         $containerBuilderProphecy->setAlias('api_platform.message_bus', 'messenger.default_bus')->shouldNotBeCalled();
-<<<<<<< HEAD
-=======
-        if (!class_exists(HandlerFailedException::class)) {
-            $containerBuilderProphecy->setAlias('api_platform.message_bus', 'message_bus')->shouldNotBeCalled();
-        }
->>>>>>> 187ffc6b
         $containerBuilderProphecy->setDefinition('api_platform.messenger.data_persister', Argument::type(Definition::class))->shouldNotBeCalled();
         $containerBuilderProphecy->setDefinition('api_platform.messenger.data_transformer', Argument::type(Definition::class))->shouldNotBeCalled();
         $containerBuilder = $containerBuilderProphecy->reveal();
@@ -1236,10 +1229,6 @@
             $containerBuilderProphecy->setAlias($alias, $service)->shouldBeCalled();
         }
 
-        if (!class_exists(HandlerFailedException::class)) {
-            $containerBuilderProphecy->setAlias('api_platform.message_bus', 'message_bus')->shouldBeCalled();
-        }
-
         $containerBuilderProphecy->hasParameter('api_platform.metadata_cache')->willReturn(false);
 
         // irrelevant, but to prevent errors
