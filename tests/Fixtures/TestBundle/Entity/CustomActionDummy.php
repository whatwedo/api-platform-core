<?php

/*
 * This file is part of the API Platform project.
 *
 * (c) Kévin Dunglas <dunglas@gmail.com>
 *
 * For the full copyright and license information, please view the LICENSE
 * file that was distributed with this source code.
 */

declare(strict_types=1);

namespace ApiPlatform\Core\Tests\Fixtures\TestBundle\Entity;

use ApiPlatform\Core\Annotation\ApiResource;
use Doctrine\ORM\Mapping as ORM;

/**
 * @ORM\Entity
 * @ApiResource(itemOperations={
 *     "get",
<<<<<<< HEAD
 *     "get_custom"={"method"="GET", "path"="custom_action_collection_dummies/{id}"},
 *     "custom_normalization"={"route_name"="custom_normalization"},
 *     "short_custom_normalization",
 *     }, collectionOperations={
=======
 *     "custom_normalization"={"route_name"="custom_normalization"}
 * }, collectionOperations={
>>>>>>> 99f27247
 *     "get",
 *     "get_custom"={"method"="GET", "path"="custom_action_collection_dummies"},
 *     "custom_denormalization"={"route_name"="custom_denormalization"},
 *     "short_custom_denormalization",
 * })
 *
 * @author Kévin Dunglas <dunglas@gmail.com>
 */
class CustomActionDummy
{
    /**
     * @var int
     *
     * @ORM\Column(type="integer")
     * @ORM\Id
     * @ORM\GeneratedValue(strategy="AUTO")
     */
    private $id;

    /**
     * @var string
     *
     * @ORM\Column
     */
    private $foo = '';

    public function getId(): int
    {
        return $this->id;
    }

    public function getFoo(): string
    {
        return $this->foo;
    }

    public function setFoo(string $foo)
    {
        $this->foo = $foo;
    }
}<|MERGE_RESOLUTION|>--- conflicted
+++ resolved
@@ -20,15 +20,11 @@
  * @ORM\Entity
  * @ApiResource(itemOperations={
  *     "get",
-<<<<<<< HEAD
  *     "get_custom"={"method"="GET", "path"="custom_action_collection_dummies/{id}"},
  *     "custom_normalization"={"route_name"="custom_normalization"},
  *     "short_custom_normalization",
- *     }, collectionOperations={
-=======
- *     "custom_normalization"={"route_name"="custom_normalization"}
- * }, collectionOperations={
->>>>>>> 99f27247
+ * },
+ * collectionOperations={
  *     "get",
  *     "get_custom"={"method"="GET", "path"="custom_action_collection_dummies"},
  *     "custom_denormalization"={"route_name"="custom_denormalization"},
