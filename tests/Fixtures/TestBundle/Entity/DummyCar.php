<?php

/*
 * This file is part of the API Platform project.
 *
 * (c) Kévin Dunglas <dunglas@gmail.com>
 *
 * For the full copyright and license information, please view the LICENSE
 * file that was distributed with this source code.
 */

declare(strict_types=1);

namespace ApiPlatform\Core\Tests\Fixtures\TestBundle\Entity;

use ApiPlatform\Core\Annotation\ApiFilter;
use ApiPlatform\Core\Annotation\ApiResource;
use ApiPlatform\Core\Bridge\Doctrine\Orm\Filter\BooleanFilter;
use ApiPlatform\Core\Bridge\Doctrine\Orm\Filter\DateFilter;
use ApiPlatform\Core\Bridge\Doctrine\Orm\Filter\SearchFilter;
use ApiPlatform\Core\Serializer\Filter\GroupFilter;
use ApiPlatform\Core\Serializer\Filter\PropertyFilter;
use Doctrine\Common\Collections\ArrayCollection;
use Doctrine\ORM\Mapping as ORM;
use Symfony\Component\Serializer\Annotation as Serializer;

/**
 * @ApiResource(
 *     itemOperations={"get"={"swagger_context"={"tags"={}}, "openapi_context"={"tags"={}}}, "put", "delete"},
 *     attributes={
<<<<<<< HEAD
 *         "normalization_context"={"groups"={"colors"}},
 *         "sunset"="2050-01-01"
=======
 *         "normalization_context"={"groups"="colors"}
>>>>>>> 9686720a
 *     }
 * )
 * @ORM\Entity
 * @ApiFilter(DateFilter::class, strategy=DateFilter::EXCLUDE_NULL)
 * @ApiFilter(BooleanFilter::class)
 * @ApiFilter(PropertyFilter::class, arguments={"parameterName"="foobar"})
 * @ApiFilter(GroupFilter::class, arguments={"parameterName"="foobargroups"})
 * @ApiFilter(GroupFilter::class, arguments={"parameterName"="foobargroups_override"}, id="override")
 */
class DummyCar
{
    /**
     * @var int The entity Id
     *
     * @ORM\Id
     * @ORM\GeneratedValue
     * @ORM\Column(type="integer")
     */
    private $id;

    /**
     * @var mixed Something else
     *
     * @ORM\OneToMany(targetEntity="DummyCarColor", mappedBy="car")
     *
     * @Serializer\Groups({"colors"})
     * @ApiFilter(SearchFilter::class, properties={"colors.prop"="ipartial"})
     */
    private $colors;

    /**
     * @var string
     *
     * @ORM\Column(type="string")
     * @ApiFilter(SearchFilter::class, strategy="partial")
     */
    private $name;

    /**
     * @var bool
     *
     * @ORM\Column(type="boolean")
     */
    private $canSell;

    /**
     * @var \DateTime
     *
     * @ORM\Column(type="datetime")
     */
    private $availableAt;

    public function __construct()
    {
        $this->colors = new ArrayCollection();
    }

    public function getId()
    {
        return $this->id;
    }

    public function getColors()
    {
        return $this->colors;
    }

    public function setColors($colors): self
    {
        $this->colors = $colors;

        return $this;
    }

    public function getName(): string
    {
        return $this->name;
    }

    public function setName(string $name)
    {
        $this->name = $name;
    }

    public function getCanSell(): bool
    {
        return $this->canSell;
    }

    public function setCanSell(bool $canSell)
    {
        $this->canSell = $canSell;
    }

    public function getAvailableAt(): \DateTime
    {
        return $this->availableAt;
    }

    public function setAvailableAt(\DateTime $availableAt)
    {
        $this->availableAt = $availableAt;
    }
}<|MERGE_RESOLUTION|>--- conflicted
+++ resolved
@@ -28,12 +28,8 @@
  * @ApiResource(
  *     itemOperations={"get"={"swagger_context"={"tags"={}}, "openapi_context"={"tags"={}}}, "put", "delete"},
  *     attributes={
-<<<<<<< HEAD
- *         "normalization_context"={"groups"={"colors"}},
- *         "sunset"="2050-01-01"
-=======
+ *         "sunset"="2050-01-01",
  *         "normalization_context"={"groups"="colors"}
->>>>>>> 9686720a
  *     }
  * )
  * @ORM\Entity
