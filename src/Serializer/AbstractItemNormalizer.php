<?php

/*
 * This file is part of the API Platform project.
 *
 * (c) Kévin Dunglas <dunglas@gmail.com>
 *
 * For the full copyright and license information, please view the LICENSE
 * file that was distributed with this source code.
 */

declare(strict_types=1);

namespace ApiPlatform\Core\Serializer;

use ApiPlatform\Core\Api\IriConverterInterface;
use ApiPlatform\Core\Api\ResourceClassResolverInterface;
use ApiPlatform\Core\DataProvider\ItemDataProviderInterface;
use ApiPlatform\Core\DataTransformer\DataTransformerInitializerInterface;
use ApiPlatform\Core\DataTransformer\DataTransformerInterface;
use ApiPlatform\Core\Exception\InvalidArgumentException;
use ApiPlatform\Core\Exception\InvalidValueException;
use ApiPlatform\Core\Exception\ItemNotFoundException;
use ApiPlatform\Core\Metadata\Property\Factory\PropertyMetadataFactoryInterface;
use ApiPlatform\Core\Metadata\Property\Factory\PropertyNameCollectionFactoryInterface;
use ApiPlatform\Core\Metadata\Property\PropertyMetadata;
use ApiPlatform\Core\Metadata\Resource\Factory\ResourceMetadataFactoryInterface;
use ApiPlatform\Core\Security\ResourceAccessCheckerInterface;
use ApiPlatform\Core\Util\ClassInfoTrait;
use Symfony\Component\PropertyAccess\Exception\NoSuchPropertyException;
use Symfony\Component\PropertyAccess\PropertyAccess;
use Symfony\Component\PropertyAccess\PropertyAccessorInterface;
use Symfony\Component\PropertyInfo\Type;
use Symfony\Component\Serializer\Exception\LogicException;
use Symfony\Component\Serializer\Exception\MissingConstructorArgumentsException;
use Symfony\Component\Serializer\Exception\NotNormalizableValueException;
use Symfony\Component\Serializer\Exception\RuntimeException;
use Symfony\Component\Serializer\Exception\UnexpectedValueException;
use Symfony\Component\Serializer\Mapping\Factory\ClassMetadataFactoryInterface;
use Symfony\Component\Serializer\NameConverter\AdvancedNameConverterInterface;
use Symfony\Component\Serializer\NameConverter\NameConverterInterface;
use Symfony\Component\Serializer\Normalizer\AbstractObjectNormalizer;
use Symfony\Component\Serializer\Normalizer\DenormalizerInterface;
use Symfony\Component\Serializer\Normalizer\NormalizerInterface;

/**
 * Base item normalizer.
 *
 * @author Kévin Dunglas <dunglas@gmail.com>
 */
abstract class AbstractItemNormalizer extends AbstractObjectNormalizer
{
    use ClassInfoTrait;
    use ContextTrait;
    use InputOutputMetadataTrait;

    public const IS_TRANSFORMED_TO_SAME_CLASS = 'is_transformed_to_same_class';

    protected $propertyNameCollectionFactory;
    protected $propertyMetadataFactory;
    protected $iriConverter;
    protected $resourceClassResolver;
    protected $resourceAccessChecker;
    protected $propertyAccessor;
    protected $itemDataProvider;
    protected $allowPlainIdentifiers;
    protected $dataTransformers = [];
    protected $localCache = [];

    public function __construct(PropertyNameCollectionFactoryInterface $propertyNameCollectionFactory, PropertyMetadataFactoryInterface $propertyMetadataFactory, IriConverterInterface $iriConverter, ResourceClassResolverInterface $resourceClassResolver, PropertyAccessorInterface $propertyAccessor = null, NameConverterInterface $nameConverter = null, ClassMetadataFactoryInterface $classMetadataFactory = null, ItemDataProviderInterface $itemDataProvider = null, bool $allowPlainIdentifiers = false, array $defaultContext = [], iterable $dataTransformers = [], ResourceMetadataFactoryInterface $resourceMetadataFactory = null, ResourceAccessCheckerInterface $resourceAccessChecker = null)
    {
        if (!isset($defaultContext['circular_reference_handler'])) {
            $defaultContext['circular_reference_handler'] = function ($object) {
                return $this->iriConverter->getIriFromItem($object);
            };
        }
        if (!interface_exists(AdvancedNameConverterInterface::class) && method_exists($this, 'setCircularReferenceHandler')) {
            $this->setCircularReferenceHandler($defaultContext['circular_reference_handler']);
        }

        parent::__construct($classMetadataFactory, $nameConverter, null, null, \Closure::fromCallable([$this, 'getObjectClass']), $defaultContext);

        $this->propertyNameCollectionFactory = $propertyNameCollectionFactory;
        $this->propertyMetadataFactory = $propertyMetadataFactory;
        $this->iriConverter = $iriConverter;
        $this->resourceClassResolver = $resourceClassResolver;
        $this->propertyAccessor = $propertyAccessor ?: PropertyAccess::createPropertyAccessor();
        $this->itemDataProvider = $itemDataProvider;
        $this->allowPlainIdentifiers = $allowPlainIdentifiers;
        $this->dataTransformers = $dataTransformers;
        $this->resourceMetadataFactory = $resourceMetadataFactory;
        $this->resourceAccessChecker = $resourceAccessChecker;
    }

    /**
     * {@inheritdoc}
     */
    public function supportsNormalization($data, $format = null)
    {
        if (!\is_object($data)) {
            return false;
        }

        return $this->resourceClassResolver->isResourceClass($this->getObjectClass($data));
    }

    /**
     * {@inheritdoc}
     */
    public function hasCacheableSupportsMethod(): bool
    {
        return true;
    }

    /**
     * {@inheritdoc}
     *
     * @throws LogicException
     */
    public function normalize($object, $format = null, array $context = [])
    {
        if (!($isTransformed = isset($context[self::IS_TRANSFORMED_TO_SAME_CLASS])) && $outputClass = $this->getOutputClass($this->getObjectClass($object), $context)) {
            if (!$this->serializer instanceof NormalizerInterface) {
                throw new LogicException('Cannot normalize the output because the injected serializer is not a normalizer');
            }

            if ($object !== $transformed = $this->transformOutput($object, $context, $outputClass)) {
                $context['api_normalize'] = true;
                $context['api_resource'] = $object;
                unset($context['output'], $context['resource_class']);
            } else {
                $context[self::IS_TRANSFORMED_TO_SAME_CLASS] = true;
            }

            return $this->serializer->normalize($transformed, $format, $context);
        }
        if ($isTransformed) {
            unset($context[self::IS_TRANSFORMED_TO_SAME_CLASS]);
        }

        $resourceClass = $this->resourceClassResolver->getResourceClass($object, $context['resource_class'] ?? null);
        $context = $this->initContext($resourceClass, $context);
        $iri = $context['iri'] ?? $this->iriConverter->getIriFromItem($object);
        $context['iri'] = $iri;
        $context['api_normalize'] = true;

        /*
         * When true, converts the normalized data array of a resource into an
         * IRI, if the normalized data array is empty.
         *
         * This is useful when traversing from a non-resource towards an attribute
         * which is a resource, as we do not have the benefit of {@see PropertyMetadata::isReadableLink}.
         *
         * It must not be propagated to subresources, as {@see PropertyMetadata::isReadableLink}
         * should take effect.
         */
        $emptyResourceAsIri = $context['api_empty_resource_as_iri'] ?? false;
        unset($context['api_empty_resource_as_iri']);

        if (isset($context['resources'])) {
            $context['resources'][$iri] = $iri;
        }

        $data = parent::normalize($object, $format, $context);
        if ($emptyResourceAsIri && \is_array($data) && 0 === \count($data)) {
            return $iri;
        }

        return $data;
    }

    /**
     * {@inheritdoc}
     */
    public function supportsDenormalization($data, $type, $format = null)
    {
        return $this->localCache[$type] ?? $this->localCache[$type] = $this->resourceClassResolver->isResourceClass($type);
    }

    /**
     * {@inheritdoc}
     */
    public function denormalize($data, $class, $format = null, array $context = [])
    {
        if (null === $objectToPopulate = $this->extractObjectToPopulate($class, $context, static::OBJECT_TO_POPULATE)) {
            $normalizedData = $this->prepareForDenormalization($data);
            $class = $this->getClassDiscriminatorResolvedClass($normalizedData, $class);
        }
        $resourceClass = $this->resourceClassResolver->getResourceClass($objectToPopulate, $class);
        $context['api_denormalize'] = true;
        $context['resource_class'] = $resourceClass;

        if (null !== ($inputClass = $this->getInputClass($resourceClass, $context)) && null !== ($dataTransformer = $this->getDataTransformer($data, $resourceClass, $context))) {
            $dataTransformerContext = $context;

            unset($context['input']);
            unset($context['resource_class']);

            if (!$this->serializer instanceof DenormalizerInterface) {
                throw new LogicException('Cannot denormalize the input because the injected serializer is not a denormalizer');
            }
<<<<<<< HEAD
            if ($dataTransformer instanceof DataTransformerInitializerInterface) {
                $context[AbstractObjectNormalizer::OBJECT_TO_POPULATE] = $dataTransformer->initialize($inputClass, $context);
                $context[AbstractObjectNormalizer::DEEP_OBJECT_TO_POPULATE] = true;
            }
            $denormalizedInput = $this->serializer->denormalize($data, $inputClass, $format, $context);
=======
            try {
                $denormalizedInput = $this->serializer->denormalize($data, $inputClass, $format, $context);
            } catch (NotNormalizableValueException $e) {
                throw new UnexpectedValueException('The input data is misformatted.', $e->getCode(), $e);
            }

>>>>>>> 70b1b76b
            if (!\is_object($denormalizedInput)) {
                throw new UnexpectedValueException('Expected denormalized input to be an object.');
            }

            return $dataTransformer->transform($denormalizedInput, $resourceClass, $dataTransformerContext);
        }

        $supportsPlainIdentifiers = $this->supportsPlainIdentifiers();

        if (\is_string($data)) {
            try {
                return $this->iriConverter->getItemFromIri($data, $context + ['fetch_data' => true]);
            } catch (ItemNotFoundException $e) {
                if (!$supportsPlainIdentifiers) {
                    throw new UnexpectedValueException($e->getMessage(), $e->getCode(), $e);
                }
            } catch (InvalidArgumentException $e) {
                if (!$supportsPlainIdentifiers) {
                    throw new UnexpectedValueException(sprintf('Invalid IRI "%s".', $data), $e->getCode(), $e);
                }
            }
        }

        if (!\is_array($data)) {
            if (!$supportsPlainIdentifiers) {
                throw new UnexpectedValueException(sprintf('Expected IRI or document for resource "%s", "%s" given.', $resourceClass, \gettype($data)));
            }

            $item = $this->itemDataProvider->getItem($resourceClass, $data, null, $context + ['fetch_data' => true]);
            if (null === $item) {
                throw new ItemNotFoundException(sprintf('Item not found for resource "%s" with id "%s".', $resourceClass, $data));
            }

            return $item;
        }

        return parent::denormalize($data, $resourceClass, $format, $context);
    }

    /**
     * Originally from {@see https://github.com/symfony/symfony/pull/28263}. Refactor after it is merged.
     *
     * {@inheritdoc}
     *
     * @internal
     */
    protected function instantiateObject(array &$data, $class, array &$context, \ReflectionClass $reflectionClass, $allowedAttributes, string $format = null)
    {
        if (null !== $object = $this->extractObjectToPopulate($class, $context, static::OBJECT_TO_POPULATE)) {
            unset($context[static::OBJECT_TO_POPULATE]);

            return $object;
        }

        $class = $this->getClassDiscriminatorResolvedClass($data, $class);
        $reflectionClass = new \ReflectionClass($class);

        $constructor = $this->getConstructor($data, $class, $context, $reflectionClass, $allowedAttributes);
        if ($constructor) {
            $constructorParameters = $constructor->getParameters();

            $params = [];
            foreach ($constructorParameters as $constructorParameter) {
                $paramName = $constructorParameter->name;
                $key = $this->nameConverter ? $this->nameConverter->normalize($paramName, $class, $format, $context) : $paramName;

                $allowed = false === $allowedAttributes || (\is_array($allowedAttributes) && \in_array($paramName, $allowedAttributes, true));
                $ignored = !$this->isAllowedAttribute($class, $paramName, $format, $context);
                if ($constructorParameter->isVariadic()) {
                    if ($allowed && !$ignored && (isset($data[$key]) || \array_key_exists($key, $data))) {
                        if (!\is_array($data[$paramName])) {
                            throw new RuntimeException(sprintf('Cannot create an instance of %s from serialized data because the variadic parameter %s can only accept an array.', $class, $constructorParameter->name));
                        }

                        $params = array_merge($params, $data[$paramName]);
                    }
                } elseif ($allowed && !$ignored && (isset($data[$key]) || \array_key_exists($key, $data))) {
                    $params[] = $this->createConstructorArgument($data[$key], $key, $constructorParameter, $context, $format);

                    // Don't run set for a parameter passed to the constructor
                    unset($data[$key]);
                } elseif (isset($context[static::DEFAULT_CONSTRUCTOR_ARGUMENTS][$class][$key])) {
                    $params[] = $context[static::DEFAULT_CONSTRUCTOR_ARGUMENTS][$class][$key];
                } elseif ($constructorParameter->isDefaultValueAvailable()) {
                    $params[] = $constructorParameter->getDefaultValue();
                } else {
                    throw new MissingConstructorArgumentsException(sprintf('Cannot create an instance of %s from serialized data because its constructor requires parameter "%s" to be present.', $class, $constructorParameter->name));
                }
            }

            if ($constructor->isConstructor()) {
                return $reflectionClass->newInstanceArgs($params);
            }

            return $constructor->invokeArgs(null, $params);
        }

        return new $class();
    }

    protected function getClassDiscriminatorResolvedClass(array &$data, string $class): string
    {
        if (null === $this->classDiscriminatorResolver || (null === $mapping = $this->classDiscriminatorResolver->getMappingForClass($class))) {
            return $class;
        }

        if (!isset($data[$mapping->getTypeProperty()])) {
            throw new RuntimeException(sprintf('Type property "%s" not found for the abstract object "%s"', $mapping->getTypeProperty(), $class));
        }

        $type = $data[$mapping->getTypeProperty()];
        if (null === ($mappedClass = $mapping->getClassForType($type))) {
            throw new RuntimeException(sprintf('The type "%s" has no mapped class for the abstract object "%s"', $type, $class));
        }

        return $mappedClass;
    }

    /**
     * {@inheritdoc}
     */
    protected function createConstructorArgument($parameterData, string $key, \ReflectionParameter $constructorParameter, array &$context, string $format = null)
    {
        return $this->createAttributeValue($constructorParameter->name, $parameterData, $format, $context);
    }

    /**
     * {@inheritdoc}
     *
     * Unused in this context.
     */
    protected function extractAttributes($object, $format = null, array $context = [])
    {
        return [];
    }

    /**
     * {@inheritdoc}
     */
    protected function getAllowedAttributes($classOrObject, array $context, $attributesAsString = false)
    {
        $options = $this->getFactoryOptions($context);
        $propertyNames = $this->propertyNameCollectionFactory->create($context['resource_class'], $options);

        $allowedAttributes = [];
        foreach ($propertyNames as $propertyName) {
            $propertyMetadata = $this->propertyMetadataFactory->create($context['resource_class'], $propertyName, $options);

            if (
                $this->isAllowedAttribute($classOrObject, $propertyName, null, $context) &&
                (
                    isset($context['api_normalize']) && $propertyMetadata->isReadable() ||
                    isset($context['api_denormalize']) && ($propertyMetadata->isWritable() || !\is_object($classOrObject) && $propertyMetadata->isInitializable())
                )
            ) {
                $allowedAttributes[] = $propertyName;
            }
        }

        return $allowedAttributes;
    }

    /**
     * {@inheritdoc}
     */
    protected function isAllowedAttribute($classOrObject, $attribute, $format = null, array $context = [])
    {
        if (!parent::isAllowedAttribute($classOrObject, $attribute, $format, $context)) {
            return false;
        }

        $options = $this->getFactoryOptions($context);
        $propertyMetadata = $this->propertyMetadataFactory->create($context['resource_class'], $attribute, $options);
        $security = $propertyMetadata->getAttribute('security');
        if ($this->resourceAccessChecker && $security) {
            return $this->resourceAccessChecker->isGranted($attribute, $security);
        }

        return true;
    }

    /**
     * {@inheritdoc}
     */
    protected function setAttributeValue($object, $attribute, $value, $format = null, array $context = [])
    {
        $this->setValue($object, $attribute, $this->createAttributeValue($attribute, $value, $format, $context));
    }

    /**
     * Validates the type of the value. Allows using integers as floats for JSON formats.
     *
     * @throws InvalidArgumentException
     */
    protected function validateType(string $attribute, Type $type, $value, string $format = null)
    {
        $builtinType = $type->getBuiltinType();
        if (Type::BUILTIN_TYPE_FLOAT === $builtinType && null !== $format && false !== strpos($format, 'json')) {
            $isValid = \is_float($value) || \is_int($value);
        } else {
            $isValid = \call_user_func('is_'.$builtinType, $value);
        }

        if (!$isValid) {
            throw new InvalidArgumentException(sprintf('The type of the "%s" attribute must be "%s", "%s" given.', $attribute, $builtinType, \gettype($value)));
        }
    }

    /**
     * Denormalizes a collection of objects.
     *
     * @throws InvalidArgumentException
     */
    protected function denormalizeCollection(string $attribute, PropertyMetadata $propertyMetadata, Type $type, string $className, $value, ?string $format, array $context): array
    {
        if (!\is_array($value)) {
            throw new InvalidArgumentException(sprintf('The type of the "%s" attribute must be "array", "%s" given.', $attribute, \gettype($value)));
        }

        $collectionKeyType = $type->getCollectionKeyType();
        $collectionKeyBuiltinType = null === $collectionKeyType ? null : $collectionKeyType->getBuiltinType();

        $values = [];
        foreach ($value as $index => $obj) {
            if (null !== $collectionKeyBuiltinType && !\call_user_func('is_'.$collectionKeyBuiltinType, $index)) {
                throw new InvalidArgumentException(sprintf('The type of the key "%s" must be "%s", "%s" given.', $index, $collectionKeyBuiltinType, \gettype($index)));
            }

            $values[$index] = $this->denormalizeRelation($attribute, $propertyMetadata, $className, $obj, $format, $this->createChildContext($context, $attribute, $format));
        }

        return $values;
    }

    /**
     * Denormalizes a relation.
     *
     * @throws LogicException
     * @throws UnexpectedValueException
     * @throws ItemNotFoundException
     *
     * @return object|null
     */
    protected function denormalizeRelation(string $attributeName, PropertyMetadata $propertyMetadata, string $className, $value, ?string $format, array $context)
    {
        $supportsPlainIdentifiers = $this->supportsPlainIdentifiers();

        if (\is_string($value)) {
            try {
                return $this->iriConverter->getItemFromIri($value, $context + ['fetch_data' => true]);
            } catch (ItemNotFoundException $e) {
                if (!$supportsPlainIdentifiers) {
                    throw new UnexpectedValueException($e->getMessage(), $e->getCode(), $e);
                }
            } catch (InvalidArgumentException $e) {
                if (!$supportsPlainIdentifiers) {
                    throw new UnexpectedValueException(sprintf('Invalid IRI "%s".', $value), $e->getCode(), $e);
                }
            }
        }

        if ($propertyMetadata->isWritableLink()) {
            $context['api_allow_update'] = true;

            if (!$this->serializer instanceof DenormalizerInterface) {
                throw new LogicException(sprintf('The injected serializer must be an instance of "%s".', DenormalizerInterface::class));
            }

            try {
                $item = $this->serializer->denormalize($value, $className, $format, $context);
                if (!\is_object($item) && null !== $item) {
                    throw new \UnexpectedValueException('Expected item to be an object or null.');
                }

                return $item;
            } catch (InvalidValueException $e) {
                if (!$supportsPlainIdentifiers) {
                    throw $e;
                }
            }
        }

        if (!\is_array($value)) {
            if (!$supportsPlainIdentifiers) {
                throw new UnexpectedValueException(sprintf('Expected IRI or nested document for attribute "%s", "%s" given.', $attributeName, \gettype($value)));
            }

            $item = $this->itemDataProvider->getItem($className, $value, null, $context + ['fetch_data' => true]);
            if (null === $item) {
                throw new ItemNotFoundException(sprintf('Item not found for resource "%s" with id "%s".', $className, $value));
            }

            return $item;
        }

        throw new UnexpectedValueException(sprintf('Nested documents for attribute "%s" are not allowed. Use IRIs instead.', $attributeName));
    }

    /**
     * Gets the options for the property name collection / property metadata factories.
     */
    protected function getFactoryOptions(array $context): array
    {
        $options = [];

        if (isset($context[self::GROUPS])) {
            /* @see https://github.com/symfony/symfony/blob/v4.2.6/src/Symfony/Component/PropertyInfo/Extractor/SerializerExtractor.php */
            $options['serializer_groups'] = (array) $context[self::GROUPS];
        }

        if (isset($context['collection_operation_name'])) {
            $options['collection_operation_name'] = $context['collection_operation_name'];
        }

        if (isset($context['item_operation_name'])) {
            $options['item_operation_name'] = $context['item_operation_name'];
        }

        return $options;
    }

    /**
     * Creates the context to use when serializing a relation.
     *
     * @deprecated since version 2.1, to be removed in 3.0.
     */
    protected function createRelationSerializationContext(string $resourceClass, array $context): array
    {
        @trigger_error(sprintf('The method %s() is deprecated since 2.1 and will be removed in 3.0.', __METHOD__), E_USER_DEPRECATED);

        return $context;
    }

    /**
     * {@inheritdoc}
     *
     * @throws UnexpectedValueException
     * @throws LogicException
     */
    protected function getAttributeValue($object, $attribute, $format = null, array $context = [])
    {
        $context['api_attribute'] = $attribute;
        $propertyMetadata = $this->propertyMetadataFactory->create($context['resource_class'], $attribute, $this->getFactoryOptions($context));

        // BC to be removed in 3.0
        try {
            $attributeValue = $this->propertyAccessor->getValue($object, $attribute);
        } catch (NoSuchPropertyException $e) {
            if (!$propertyMetadata->hasChildInherited()) {
                throw $e;
            }

            $attributeValue = null;
        }

        $type = $propertyMetadata->getType();

        if (
            $type &&
            $type->isCollection() &&
            ($collectionValueType = $type->getCollectionValueType()) &&
            ($className = $collectionValueType->getClassName()) &&
            $this->resourceClassResolver->isResourceClass($className)
        ) {
            if (!is_iterable($attributeValue)) {
                throw new UnexpectedValueException('Unexpected non-iterable value for to-many relation.');
            }

            $resourceClass = $this->resourceClassResolver->getResourceClass($attributeValue, $className);
            $childContext = $this->createChildContext($context, $attribute, $format);
            $childContext['resource_class'] = $resourceClass;
            unset($childContext['iri']);

            return $this->normalizeCollectionOfRelations($propertyMetadata, $attributeValue, $resourceClass, $format, $childContext);
        }

        if (
            $type &&
            ($className = $type->getClassName()) &&
            $this->resourceClassResolver->isResourceClass($className)
        ) {
            if (!\is_object($attributeValue) && null !== $attributeValue) {
                throw new UnexpectedValueException('Unexpected non-object value for to-one relation.');
            }

            $resourceClass = $this->resourceClassResolver->getResourceClass($attributeValue, $className);
            $childContext = $this->createChildContext($context, $attribute, $format);
            $childContext['resource_class'] = $resourceClass;
            unset($childContext['iri']);

            return $this->normalizeRelation($propertyMetadata, $attributeValue, $resourceClass, $format, $childContext);
        }

        if (!$this->serializer instanceof NormalizerInterface) {
            throw new LogicException(sprintf('The injected serializer must be an instance of "%s".', NormalizerInterface::class));
        }

        unset($context['resource_class']);

        return $this->serializer->normalize($attributeValue, $format, $context);
    }

    /**
     * Normalizes a collection of relations (to-many).
     *
     * @param iterable $attributeValue
     *
     * @throws UnexpectedValueException
     */
    protected function normalizeCollectionOfRelations(PropertyMetadata $propertyMetadata, $attributeValue, string $resourceClass, ?string $format, array $context): array
    {
        $value = [];
        foreach ($attributeValue as $index => $obj) {
            if (!\is_object($obj) && null !== $obj) {
                throw new UnexpectedValueException('Unexpected non-object element in to-many relation.');
            }

            $value[$index] = $this->normalizeRelation($propertyMetadata, $obj, $resourceClass, $format, $context);
        }

        return $value;
    }

    /**
     * Normalizes a relation.
     *
     * @param object|null $relatedObject
     *
     * @throws LogicException
     * @throws UnexpectedValueException
     *
     * @return string|array|\ArrayObject|null IRI or normalized object data
     */
    protected function normalizeRelation(PropertyMetadata $propertyMetadata, $relatedObject, string $resourceClass, ?string $format, array $context)
    {
        if (null === $relatedObject || !empty($context['attributes']) || $propertyMetadata->isReadableLink()) {
            if (!$this->serializer instanceof NormalizerInterface) {
                throw new LogicException(sprintf('The injected serializer must be an instance of "%s".', NormalizerInterface::class));
            }

            $normalizedRelatedObject = $this->serializer->normalize($relatedObject, $format, $context);
            // @phpstan-ignore-next-line throwing an explicit exception helps debugging
            if (!\is_string($normalizedRelatedObject) && !\is_array($normalizedRelatedObject) && !$normalizedRelatedObject instanceof \ArrayObject && null !== $normalizedRelatedObject) {
                throw new UnexpectedValueException('Expected normalized relation to be an IRI, array, \ArrayObject or null');
            }

            return $normalizedRelatedObject;
        }

        $iri = $this->iriConverter->getIriFromItem($relatedObject);
        if (isset($context['resources'])) {
            $context['resources'][$iri] = $iri;
        }
        if (isset($context['resources_to_push']) && $propertyMetadata->getAttribute('push', false)) {
            $context['resources_to_push'][$iri] = $iri;
        }

        return $iri;
    }

    /**
     * Finds the first supported data transformer if any.
     *
     * @param object|array $data object on normalize / array on denormalize
     */
    protected function getDataTransformer($data, string $to, array $context = []): ?DataTransformerInterface
    {
        foreach ($this->dataTransformers as $dataTransformer) {
            if ($dataTransformer->supportsTransformation($data, $to, $context)) {
                return $dataTransformer;
            }
        }

        return null;
    }

    /**
     * For a given resource, it returns an output representation if any
     * If not, the resource is returned.
     */
    protected function transformOutput($object, array $context = [], string $outputClass = null)
    {
        if (null === $outputClass) {
            $outputClass = $this->getOutputClass($this->getObjectClass($object), $context);
        }

        if (null !== $outputClass && null !== $dataTransformer = $this->getDataTransformer($object, $outputClass, $context)) {
            return $dataTransformer->transform($object, $outputClass, $context);
        }

        return $object;
    }

    private function createAttributeValue($attribute, $value, $format = null, array $context = [])
    {
        $propertyMetadata = $this->propertyMetadataFactory->create($context['resource_class'], $attribute, $this->getFactoryOptions($context));
        $type = $propertyMetadata->getType();

        if (null === $type) {
            // No type provided, blindly return the value
            return $value;
        }

        if (null === $value && $type->isNullable()) {
            return $value;
        }

        if (
            $type->isCollection() &&
            null !== ($collectionValueType = $type->getCollectionValueType()) &&
            null !== ($className = $collectionValueType->getClassName()) &&
            $this->resourceClassResolver->isResourceClass($className)
        ) {
            $resourceClass = $this->resourceClassResolver->getResourceClass(null, $className);
            $context['resource_class'] = $resourceClass;

            return $this->denormalizeCollection($attribute, $propertyMetadata, $type, $resourceClass, $value, $format, $context);
        }

        if (
            null !== ($className = $type->getClassName()) &&
            $this->resourceClassResolver->isResourceClass($className)
        ) {
            $resourceClass = $this->resourceClassResolver->getResourceClass(null, $className);
            $childContext = $this->createChildContext($context, $attribute, $format);
            $childContext['resource_class'] = $resourceClass;

            return $this->denormalizeRelation($attribute, $propertyMetadata, $resourceClass, $value, $format, $childContext);
        }

        if (
            $type->isCollection() &&
            null !== ($collectionValueType = $type->getCollectionValueType()) &&
            null !== ($className = $collectionValueType->getClassName())
        ) {
            if (!$this->serializer instanceof DenormalizerInterface) {
                throw new LogicException(sprintf('The injected serializer must be an instance of "%s".', DenormalizerInterface::class));
            }

            unset($context['resource_class']);

            return $this->serializer->denormalize($value, $className.'[]', $format, $context);
        }

        if (null !== $className = $type->getClassName()) {
            if (!$this->serializer instanceof DenormalizerInterface) {
                throw new LogicException(sprintf('The injected serializer must be an instance of "%s".', DenormalizerInterface::class));
            }

            unset($context['resource_class']);

            return $this->serializer->denormalize($value, $className, $format, $context);
        }

        if ($context[static::DISABLE_TYPE_ENFORCEMENT] ?? false) {
            return $value;
        }

        $this->validateType($attribute, $type, $value, $format);

        return $value;
    }

    /**
     * Sets a value of the object using the PropertyAccess component.
     *
     * @param object $object
     */
    private function setValue($object, string $attributeName, $value)
    {
        try {
            $this->propertyAccessor->setValue($object, $attributeName, $value);
        } catch (NoSuchPropertyException $exception) {
            // Properties not found are ignored
        }
    }

    private function supportsPlainIdentifiers(): bool
    {
        return $this->allowPlainIdentifiers && null !== $this->itemDataProvider;
    }
}<|MERGE_RESOLUTION|>--- conflicted
+++ resolved
@@ -199,20 +199,18 @@
             if (!$this->serializer instanceof DenormalizerInterface) {
                 throw new LogicException('Cannot denormalize the input because the injected serializer is not a denormalizer');
             }
-<<<<<<< HEAD
+
             if ($dataTransformer instanceof DataTransformerInitializerInterface) {
                 $context[AbstractObjectNormalizer::OBJECT_TO_POPULATE] = $dataTransformer->initialize($inputClass, $context);
                 $context[AbstractObjectNormalizer::DEEP_OBJECT_TO_POPULATE] = true;
             }
-            $denormalizedInput = $this->serializer->denormalize($data, $inputClass, $format, $context);
-=======
+
             try {
                 $denormalizedInput = $this->serializer->denormalize($data, $inputClass, $format, $context);
             } catch (NotNormalizableValueException $e) {
                 throw new UnexpectedValueException('The input data is misformatted.', $e->getCode(), $e);
             }
 
->>>>>>> 70b1b76b
             if (!\is_object($denormalizedInput)) {
                 throw new UnexpectedValueException('Expected denormalized input to be an object.');
             }
