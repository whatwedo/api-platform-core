<?php

/*
 * This file is part of the API Platform project.
 *
 * (c) Kévin Dunglas <dunglas@gmail.com>
 *
 * For the full copyright and license information, please view the LICENSE
 * file that was distributed with this source code.
 */

declare(strict_types=1);

namespace ApiPlatform\Core\Serializer;

use ApiPlatform\Core\Api\IriConverterInterface;
use ApiPlatform\Core\Api\OperationType;
use ApiPlatform\Core\Api\ResourceClassResolverInterface;
use ApiPlatform\Core\Exception\InvalidArgumentException;
use ApiPlatform\Core\Exception\ItemNotFoundException;
use ApiPlatform\Core\Metadata\Property\Factory\PropertyMetadataFactoryInterface;
use ApiPlatform\Core\Metadata\Property\Factory\PropertyNameCollectionFactoryInterface;
use ApiPlatform\Core\Metadata\Property\PropertyMetadata;
use Symfony\Component\PropertyAccess\Exception\NoSuchPropertyException;
use Symfony\Component\PropertyAccess\PropertyAccess;
use Symfony\Component\PropertyAccess\PropertyAccessorInterface;
use Symfony\Component\PropertyInfo\Type;
use Symfony\Component\Serializer\Mapping\Factory\ClassMetadataFactoryInterface;
use Symfony\Component\Serializer\NameConverter\NameConverterInterface;
use Symfony\Component\Serializer\Normalizer\AbstractObjectNormalizer;

/**
 * Base item normalizer.
 *
 * @author Kévin Dunglas <dunglas@gmail.com>
 */
abstract class AbstractItemNormalizer extends AbstractObjectNormalizer
{
    use ContextTrait;

    protected $propertyNameCollectionFactory;
    protected $propertyMetadataFactory;
    protected $iriConverter;
    protected $resourceClassResolver;
    protected $propertyAccessor;
    protected $localCache = [];

    public function __construct(PropertyNameCollectionFactoryInterface $propertyNameCollectionFactory, PropertyMetadataFactoryInterface $propertyMetadataFactory, IriConverterInterface $iriConverter, ResourceClassResolverInterface $resourceClassResolver, PropertyAccessorInterface $propertyAccessor = null, NameConverterInterface $nameConverter = null, ClassMetadataFactoryInterface $classMetadataFactory = null)
    {
        parent::__construct($classMetadataFactory, $nameConverter);

        $this->propertyNameCollectionFactory = $propertyNameCollectionFactory;
        $this->propertyMetadataFactory = $propertyMetadataFactory;
        $this->iriConverter = $iriConverter;
        $this->resourceClassResolver = $resourceClassResolver;
        $this->propertyAccessor = $propertyAccessor ?: PropertyAccess::createPropertyAccessor();

        $this->setCircularReferenceHandler(function ($object) {
            return $this->iriConverter->getIriFromItem($object);
        });
    }

    /**
     * {@inheritdoc}
     */
    public function supportsNormalization($data, $format = null)
    {
        if (!is_object($data)) {
            return false;
        }

        try {
            $this->resourceClassResolver->getResourceClass($data);
        } catch (InvalidArgumentException $e) {
            return false;
        }

        return true;
    }

    /**
     * {@inheritdoc}
     */
    public function normalize($object, $format = null, array $context = [])
    {
        $resourceClass = $this->resourceClassResolver->getResourceClass($object, $context['resource_class'] ?? null, true);
        $context = $this->initContext($resourceClass, $context);
        $context['api_normalize'] = true;

        if (isset($context['resources'])) {
            $resource = $context['iri'] ?? $this->iriConverter->getIriFromItem($object);
            $context['resources'][$resource] = $resource;
        }

        return parent::normalize($object, $format, $context);
    }

    /**
     * {@inheritdoc}
     */
    public function supportsDenormalization($data, $type, $format = null)
    {
        return $this->localCache[$type] ?? $this->localCache[$type] = $this->resourceClassResolver->isResourceClass($type);
    }

    /**
     * {@inheritdoc}
     */
    public function denormalize($data, $class, $format = null, array $context = [])
    {
        $context['api_denormalize'] = true;
        if (!isset($context['resource_class'])) {
            $context['resource_class'] = $class;
        }

        return parent::denormalize($data, $class, $format, $context);
    }

    /**
     * {@inheritdoc}
     *
     * Unused in this context.
     */
    protected function extractAttributes($object, $format = null, array $context = [])
    {
        return [];
    }

    /**
     * {@inheritdoc}
     */
    protected function getAllowedAttributes($classOrObject, array $context, $attributesAsString = false)
    {
        $options = $this->getFactoryOptions($context);
        $propertyNames = $this->propertyNameCollectionFactory->create($context['resource_class'], $options);

        $allowedAttributes = [];
        foreach ($propertyNames as $propertyName) {
            $propertyMetadata = $this->propertyMetadataFactory->create($context['resource_class'], $propertyName, $options);

            if (
                $this->isAllowedAttribute($classOrObject, $propertyName, null, $context) &&
                ((isset($context['api_normalize']) && $propertyMetadata->isReadable()) ||
                (isset($context['api_denormalize']) && $propertyMetadata->isWritable()))
            ) {
                $allowedAttributes[] = $propertyName;
            }
        }

        return $allowedAttributes;
    }

    /**
     * {@inheritdoc}
     */
    protected function setAttributeValue($object, $attribute, $value, $format = null, array $context = [])
    {
        $propertyMetadata = $this->propertyMetadataFactory->create($context['resource_class'], $attribute, $this->getFactoryOptions($context));
        $type = $propertyMetadata->getType();

        if (null === $type) {
            // No type provided, blindly set the value
            $this->setValue($object, $attribute, $value);

            return;
        }

        if (null === $value && $type->isNullable()) {
            $this->setValue($object, $attribute, $value);

            return;
        }

        if (
            $type->isCollection() &&
            null !== ($collectionValueType = $type->getCollectionValueType()) &&
            null !== $className = $collectionValueType->getClassName()
        ) {
            $this->setValue(
                $object,
                $attribute,
                $this->denormalizeCollection($attribute, $propertyMetadata, $type, $className, $value, $format, $context)
            );

            return;
        }

        if (null !== $className = $type->getClassName()) {
            $this->setValue(
                $object,
                $attribute,
                $this->denormalizeRelation($attribute, $propertyMetadata, $className, $value, $format, $this->createChildContext($context, $attribute))
            );

            return;
        }

        $this->validateType($attribute, $type, $value, $format);
        $this->setValue($object, $attribute, $value);
    }

    /**
     * Validates the type of the value. Allows using integers as floats for JSON formats.
     *
     * @param string      $attribute
     * @param Type        $type
     * @param mixed       $value
     * @param string|null $format
     *
     * @throws InvalidArgumentException
     */
    protected function validateType(string $attribute, Type $type, $value, string $format = null)
    {
        $builtinType = $type->getBuiltinType();
        if (Type::BUILTIN_TYPE_FLOAT === $builtinType && null !== $format && false !== strpos($format, 'json')) {
            $isValid = is_float($value) || is_int($value);
        } else {
            $isValid = call_user_func('is_'.$builtinType, $value);
        }

        if (!$isValid) {
            throw new InvalidArgumentException(sprintf(
                'The type of the "%s" attribute must be "%s", "%s" given.', $attribute, $builtinType, gettype($value)
            ));
        }
    }

    /**
     * Denormalizes a collection of objects.
     *
     * @param string           $attribute
     * @param PropertyMetadata $propertyMetadata
     * @param Type             $type
     * @param string           $className
     * @param mixed            $value
     * @param string|null      $format
     * @param array            $context
     *
     * @throws InvalidArgumentException
     *
     * @return array
     */
    private function denormalizeCollection(string $attribute, PropertyMetadata $propertyMetadata, Type $type, string $className, $value, string $format = null, array $context): array
    {
        if (!is_array($value)) {
            throw new InvalidArgumentException(sprintf(
                'The type of the "%s" attribute must be "array", "%s" given.', $attribute, gettype($value)
            ));
        }

        $collectionKeyType = $type->getCollectionKeyType();
        $collectionKeyBuiltinType = null === $collectionKeyType ? null : $collectionKeyType->getBuiltinType();

        $values = [];
        foreach ($value as $index => $obj) {
            if (null !== $collectionKeyBuiltinType && !call_user_func('is_'.$collectionKeyBuiltinType, $index)) {
                throw new InvalidArgumentException(sprintf(
                        'The type of the key "%s" must be "%s", "%s" given.',
                        $index, $collectionKeyBuiltinType, gettype($index))
                );
            }

            $values[$index] = $this->denormalizeRelation($attribute, $propertyMetadata, $className, $obj, $format, $this->createChildContext($context, $attribute));
        }

        return $values;
    }

    /**
     * Denormalizes a relation.
     *
     * @param string           $attributeName
     * @param PropertyMetadata $propertyMetadata
     * @param string           $className
     * @param mixed            $value
     * @param string|null      $format
     * @param array            $context
     *
     * @throws InvalidArgumentException
     *
     * @return object|null
     */
    private function denormalizeRelation(string $attributeName, PropertyMetadata $propertyMetadata, string $className, $value, string $format = null, array $context)
    {
        if (is_string($value)) {
            try {
                return $this->iriConverter->getItemFromIri($value, $context + ['fetch_data' => true]);
            } catch (ItemNotFoundException $e) {
                throw new InvalidArgumentException($e->getMessage(), $e->getCode(), $e);
            } catch (InvalidArgumentException $e) {
                // Give a chance to other normalizers (e.g.: DateTimeNormalizer)
            }
        }

<<<<<<< HEAD
        if (!$this->resourceClassResolver->isResourceClass($className) || $propertyMetadata->isWritableLink()) {
            $context['resource_class'] = $className;

            return $this->serializer->denormalize($value, $className, $format, $context);
=======
        if (
            !$this->resourceClassResolver->isResourceClass($className) ||
            ($propertyMetadata->isWritableLink() && is_array($value))
        ) {
            return $this->serializer->denormalize($value, $className, $format, $this->createRelationSerializationContext($className, $context));
>>>>>>> f039498b
        }

        if (!is_array($value)) {
            throw new InvalidArgumentException(sprintf(
                'Expected IRI or nested document for attribute "%s", "%s" given.', $attributeName, gettype($value)
            ));
        }

        throw new InvalidArgumentException(sprintf('Nested documents for attribute "%s" are not allowed. Use IRIs instead.', $attributeName));
    }

    /**
     * Sets a value of the object using the PropertyAccess component.
     *
     * @param object $object
     * @param string $attributeName
     * @param mixed  $value
     */
    private function setValue($object, string $attributeName, $value)
    {
        try {
            $this->propertyAccessor->setValue($object, $attributeName, $value);
        } catch (NoSuchPropertyException $exception) {
            // Properties not found are ignored
        }
    }

    /**
     * Gets a valid context for property metadata factories.
     *
     * @see https://github.com/symfony/symfony/blob/master/src/Symfony/Component/PropertyInfo/Extractor/SerializerExtractor.php
     *
     * @param array $context
     *
     * @return array
     */
    protected function getFactoryOptions(array $context): array
    {
        $options = [];

        if (isset($context[self::GROUPS])) {
            $options['serializer_groups'] = $context[self::GROUPS];
        }

        if (isset($context['collection_operation_name'])) {
            $options['collection_operation_name'] = $context['collection_operation_name'];
        }

        if (isset($context['item_operation_name'])) {
            $options['item_operation_name'] = $context['item_operation_name'];
        }

        return $options;
    }

    /**
     * Creates the context to use when serializing a relation.
     *
     * @param string $resourceClass
     * @param array  $context
     *
     * @return array
     *
     * @deprecated since version 2.1, to be removed in 3.0.
     */
    protected function createRelationSerializationContext(string $resourceClass, array $context): array
    {
        @trigger_error(sprintf('The method %s() is deprecated since 2.1 and will be removed in 3.0.', __METHOD__), E_USER_DEPRECATED);

        return $context;
    }

    /**
     * {@inheritdoc}
     *
     * @throws NoSuchPropertyException
     */
    protected function getAttributeValue($object, $attribute, $format = null, array $context = [])
    {
        $propertyMetadata = $this->propertyMetadataFactory->create($context['resource_class'], $attribute, $this->getFactoryOptions($context));

        try {
            $attributeValue = $this->propertyAccessor->getValue($object, $attribute);
        } catch (NoSuchPropertyException $e) {
            if (null === $propertyMetadata->isChildInherited()) {
                throw $e;
            }

            $attributeValue = null;
        }

        $type = $propertyMetadata->getType();

        if (
            (is_array($attributeValue) || $attributeValue instanceof \Traversable) &&
            $type &&
            $type->isCollection() &&
            ($collectionValueType = $type->getCollectionValueType()) &&
            ($className = $collectionValueType->getClassName()) &&
            $this->resourceClassResolver->isResourceClass($className)
        ) {
            $value = [];
            foreach ($attributeValue as $index => $obj) {
                $value[$index] = $this->normalizeRelation($propertyMetadata, $obj, $className, $format, $this->createChildContext($context, $attribute));
            }

            return $value;
        }

        if (
            $type &&
            ($className = $type->getClassName()) &&
            $this->resourceClassResolver->isResourceClass($className)
        ) {
            /*
             * On a subresource, we know the value of the identifiers.
             * If attributeValue is null, meaning that it hasn't been returned by the DataProvider, get the item Iri
             */
            if (null === $attributeValue && isset($context['operation_type']) && OperationType::SUBRESOURCE === $context['operation_type'] && isset($context['subresource_resources'][$className])) {
                return $this->iriConverter->getItemIriFromResourceClass($className, $context['subresource_resources'][$className]);
            } elseif ($attributeValue) {
                return $this->normalizeRelation($propertyMetadata, $attributeValue, $className, $format, $this->createChildContext($context, $attribute));
            }
        }

        unset($context['resource_class']);

        return $this->serializer->normalize($attributeValue, $format, $context);
    }

    /**
     * Normalizes a relation as an URI if is a Link or as a JSON-LD object.
     *
     * @param PropertyMetadata $propertyMetadata
     * @param mixed            $relatedObject
     * @param string           $resourceClass
     * @param string|null      $format
     * @param array            $context
     *
     * @return string|array
     */
    private function normalizeRelation(PropertyMetadata $propertyMetadata, $relatedObject, string $resourceClass, string $format = null, array $context)
    {
        if ($propertyMetadata->isReadableLink()) {
            $context['resource_class'] = $resourceClass;

            return $this->serializer->normalize($relatedObject, $format, $context);
        }

        $iri = $this->iriConverter->getIriFromItem($relatedObject);
        if (isset($context['resources'])) {
            $context['resources'][$iri] = $iri;
        }

        return $iri;
    }
}<|MERGE_RESOLUTION|>--- conflicted
+++ resolved
@@ -292,18 +292,13 @@
             }
         }
 
-<<<<<<< HEAD
-        if (!$this->resourceClassResolver->isResourceClass($className) || $propertyMetadata->isWritableLink()) {
-            $context['resource_class'] = $className;
-
-            return $this->serializer->denormalize($value, $className, $format, $context);
-=======
         if (
             !$this->resourceClassResolver->isResourceClass($className) ||
             ($propertyMetadata->isWritableLink() && is_array($value))
         ) {
-            return $this->serializer->denormalize($value, $className, $format, $this->createRelationSerializationContext($className, $context));
->>>>>>> f039498b
+            $context['resource_class'] = $className;
+
+            return $this->serializer->denormalize($value, $className, $format, $context);
         }
 
         if (!is_array($value)) {
