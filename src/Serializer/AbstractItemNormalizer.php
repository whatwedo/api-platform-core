<?php

/*
 * This file is part of the API Platform project.
 *
 * (c) Kévin Dunglas <dunglas@gmail.com>
 *
 * For the full copyright and license information, please view the LICENSE
 * file that was distributed with this source code.
 */

declare(strict_types=1);

namespace ApiPlatform\Core\Serializer;

use ApiPlatform\Core\Api\IriConverterInterface;
use ApiPlatform\Core\Api\OperationType;
use ApiPlatform\Core\Api\ResourceClassResolverInterface;
use ApiPlatform\Core\DataProvider\ItemDataProviderInterface;
use ApiPlatform\Core\Exception\InvalidArgumentException;
use ApiPlatform\Core\Exception\ItemNotFoundException;
use ApiPlatform\Core\Metadata\Property\Factory\PropertyMetadataFactoryInterface;
use ApiPlatform\Core\Metadata\Property\Factory\PropertyNameCollectionFactoryInterface;
use ApiPlatform\Core\Metadata\Property\PropertyMetadata;
use Symfony\Component\PropertyAccess\Exception\NoSuchPropertyException;
use Symfony\Component\PropertyAccess\PropertyAccess;
use Symfony\Component\PropertyAccess\PropertyAccessorInterface;
use Symfony\Component\PropertyInfo\Type;
use Symfony\Component\Serializer\Mapping\Factory\ClassMetadataFactoryInterface;
use Symfony\Component\Serializer\NameConverter\NameConverterInterface;
use Symfony\Component\Serializer\Normalizer\AbstractObjectNormalizer;

/**
 * Base item normalizer.
 *
 * @author Kévin Dunglas <dunglas@gmail.com>
 */
abstract class AbstractItemNormalizer extends AbstractObjectNormalizer
{
    use ContextTrait;

    protected $propertyNameCollectionFactory;
    protected $propertyMetadataFactory;
    protected $iriConverter;
    protected $resourceClassResolver;
    protected $propertyAccessor;
    protected $localCache = [];
    protected $itemDataProvider;
    protected $allowPlainIdentifiers;

    public function __construct(PropertyNameCollectionFactoryInterface $propertyNameCollectionFactory, PropertyMetadataFactoryInterface $propertyMetadataFactory, IriConverterInterface $iriConverter, ResourceClassResolverInterface $resourceClassResolver, PropertyAccessorInterface $propertyAccessor = null, NameConverterInterface $nameConverter = null, ClassMetadataFactoryInterface $classMetadataFactory = null, ItemDataProviderInterface $itemDataProvider = null, bool $allowPlainIdentifiers = false)
    {
        parent::__construct($classMetadataFactory, $nameConverter);

        $this->propertyNameCollectionFactory = $propertyNameCollectionFactory;
        $this->propertyMetadataFactory = $propertyMetadataFactory;
        $this->iriConverter = $iriConverter;
        $this->resourceClassResolver = $resourceClassResolver;
        $this->propertyAccessor = $propertyAccessor ?: PropertyAccess::createPropertyAccessor();
        $this->itemDataProvider = $itemDataProvider;
        $this->allowPlainIdentifiers = $allowPlainIdentifiers;

        $this->setCircularReferenceHandler(function ($object) {
            return $this->iriConverter->getIriFromItem($object);
        });
    }

    /**
     * {@inheritdoc}
     */
    public function supportsNormalization($data, $format = null)
    {
        if (!\is_object($data)) {
            return false;
        }

        try {
            $this->resourceClassResolver->getResourceClass($data);
        } catch (InvalidArgumentException $e) {
            return false;
        }

        return true;
    }

    /**
     * {@inheritdoc}
     */
    public function normalize($object, $format = null, array $context = [])
    {
        $resourceClass = $this->resourceClassResolver->getResourceClass($object, $context['resource_class'] ?? null, true);
        $context = $this->initContext($resourceClass, $context);
        $context['api_normalize'] = true;

        if (isset($context['resources'])) {
            $resource = $context['iri'] ?? $this->iriConverter->getIriFromItem($object);
            $context['resources'][$resource] = $resource;
        }

        return parent::normalize($object, $format, $context);
    }

    /**
     * {@inheritdoc}
     */
    public function supportsDenormalization($data, $type, $format = null)
    {
        return $this->localCache[$type] ?? $this->localCache[$type] = $this->resourceClassResolver->isResourceClass($type);
    }

    /**
     * {@inheritdoc}
     */
    public function denormalize($data, $class, $format = null, array $context = [])
    {
        $context['api_denormalize'] = true;
        if (!isset($context['resource_class'])) {
            $context['resource_class'] = $class;
        }

        return parent::denormalize($data, $class, $format, $context);
    }

    /**
     * {@inheritdoc}
     *
     * Unused in this context.
     */
    protected function extractAttributes($object, $format = null, array $context = [])
    {
        return [];
    }

    /**
     * {@inheritdoc}
     */
    protected function getAllowedAttributes($classOrObject, array $context, $attributesAsString = false)
    {
        $options = $this->getFactoryOptions($context);
        $propertyNames = $this->propertyNameCollectionFactory->create($context['resource_class'], $options);

        $allowedAttributes = [];
        foreach ($propertyNames as $propertyName) {
            $propertyMetadata = $this->propertyMetadataFactory->create($context['resource_class'], $propertyName, $options);

            if (
                $this->isAllowedAttribute($classOrObject, $propertyName, null, $context) &&
                ((isset($context['api_normalize']) && $propertyMetadata->isReadable()) ||
                (isset($context['api_denormalize']) && $propertyMetadata->isWritable()))
            ) {
                $allowedAttributes[] = $propertyName;
            }
        }

        return $allowedAttributes;
    }

    /**
     * {@inheritdoc}
     */
    protected function setAttributeValue($object, $attribute, $value, $format = null, array $context = [])
    {
        $propertyMetadata = $this->propertyMetadataFactory->create($context['resource_class'], $attribute, $this->getFactoryOptions($context));
        $type = $propertyMetadata->getType();

        if (null === $type) {
            // No type provided, blindly set the value
            $this->setValue($object, $attribute, $value);

            return;
        }

        if (null === $value && $type->isNullable()) {
            $this->setValue($object, $attribute, $value);

            return;
        }

        if (
            $type->isCollection() &&
            null !== ($collectionValueType = $type->getCollectionValueType()) &&
            null !== $className = $collectionValueType->getClassName()
        ) {
            $this->setValue(
                $object,
                $attribute,
                $this->denormalizeCollection($attribute, $propertyMetadata, $type, $className, $value, $format, $context)
            );

            return;
        }

        if (null !== $className = $type->getClassName()) {
            $this->setValue(
                $object,
                $attribute,
                $this->denormalizeRelation($attribute, $propertyMetadata, $className, $value, $format, $this->createChildContext($context, $attribute))
            );

            return;
        }

        $this->validateType($attribute, $type, $value, $format);
        $this->setValue($object, $attribute, $value);
    }

    /**
     * Validates the type of the value. Allows using integers as floats for JSON formats.
     *
     * @param string      $attribute
     * @param Type        $type
     * @param mixed       $value
     * @param string|null $format
     *
     * @throws InvalidArgumentException
     */
    protected function validateType(string $attribute, Type $type, $value, string $format = null)
    {
        $builtinType = $type->getBuiltinType();
        if (Type::BUILTIN_TYPE_FLOAT === $builtinType && null !== $format && false !== strpos($format, 'json')) {
            $isValid = \is_float($value) || \is_int($value);
        } else {
            $isValid = \call_user_func('is_'.$builtinType, $value);
        }

        if (!$isValid) {
            throw new InvalidArgumentException(sprintf(
                'The type of the "%s" attribute must be "%s", "%s" given.', $attribute, $builtinType, \gettype($value)
            ));
        }
    }

    /**
     * Denormalizes a collection of objects.
     *
     * @param string           $attribute
     * @param PropertyMetadata $propertyMetadata
     * @param Type             $type
     * @param string           $className
     * @param mixed            $value
     * @param string|null      $format
     * @param array            $context
     *
     * @throws InvalidArgumentException
     *
     * @return array
     */
    protected function denormalizeCollection(string $attribute, PropertyMetadata $propertyMetadata, Type $type, string $className, $value, string $format = null, array $context): array
    {
        if (!\is_array($value)) {
            throw new InvalidArgumentException(sprintf(
                'The type of the "%s" attribute must be "array", "%s" given.', $attribute, \gettype($value)
            ));
        }

        $collectionKeyType = $type->getCollectionKeyType();
        $collectionKeyBuiltinType = null === $collectionKeyType ? null : $collectionKeyType->getBuiltinType();

        $values = [];
        foreach ($value as $index => $obj) {
            if (null !== $collectionKeyBuiltinType && !\call_user_func('is_'.$collectionKeyBuiltinType, $index)) {
                throw new InvalidArgumentException(sprintf(
                        'The type of the key "%s" must be "%s", "%s" given.',
                        $index, $collectionKeyBuiltinType, \gettype($index))
                );
            }

            $values[$index] = $this->denormalizeRelation($attribute, $propertyMetadata, $className, $obj, $format, $this->createChildContext($context, $attribute));
        }

        return $values;
    }

    /**
     * Denormalizes a relation.
     *
     * @param string           $attributeName
     * @param PropertyMetadata $propertyMetadata
     * @param string           $className
     * @param mixed            $value
     * @param string|null      $format
     * @param array            $context
     *
     * @throws InvalidArgumentException
     *
     * @return object|null
     */
    protected function denormalizeRelation(string $attributeName, PropertyMetadata $propertyMetadata, string $className, $value, string $format = null, array $context)
    {
        if (\is_string($value)) {
            try {
                return $this->iriConverter->getItemFromIri($value, $context + ['fetch_data' => true]);
            } catch (ItemNotFoundException $e) {
                throw new InvalidArgumentException($e->getMessage(), $e->getCode(), $e);
            } catch (InvalidArgumentException $e) {
                // Give a chance to other normalizers (e.g.: DateTimeNormalizer)
            }
        }

        if (
            !$this->resourceClassResolver->isResourceClass($className) ||
            ($propertyMetadata->isWritableLink() && \is_array($value))
        ) {
            $context['resource_class'] = $className;

            return $this->serializer->denormalize($value, $className, $format, $context);
        }

<<<<<<< HEAD
        if (!is_array($value)) {
            // repeat the code so that IRIs keep working with the json format
            if (true === $this->allowPlainIdentifiers && $this->itemDataProvider) {
                try {
                    return $this->itemDataProvider->getItem($className, $value, null, $context + ['fetch_data' => true]);
                } catch (ItemNotFoundException $e) {
                    throw new InvalidArgumentException($e->getMessage(), $e->getCode(), $e);
                } catch (InvalidArgumentException $e) {
                    // Give a chance to other normalizers (e.g.: DateTimeNormalizer)
                }
            }

=======
        if (!\is_array($value)) {
>>>>>>> 15db1f3b
            throw new InvalidArgumentException(sprintf(
                'Expected IRI or nested document for attribute "%s", "%s" given.', $attributeName, \gettype($value)
            ));
        }

        throw new InvalidArgumentException(sprintf('Nested documents for attribute "%s" are not allowed. Use IRIs instead.', $attributeName));
    }

    /**
     * Sets a value of the object using the PropertyAccess component.
     *
     * @param object $object
     * @param string $attributeName
     * @param mixed  $value
     */
    private function setValue($object, string $attributeName, $value)
    {
        try {
            $this->propertyAccessor->setValue($object, $attributeName, $value);
        } catch (NoSuchPropertyException $exception) {
            // Properties not found are ignored
        }
    }

    /**
     * Gets a valid context for property metadata factories.
     *
     * @see https://github.com/symfony/symfony/blob/master/src/Symfony/Component/PropertyInfo/Extractor/SerializerExtractor.php
     *
     * @param array $context
     *
     * @return array
     */
    protected function getFactoryOptions(array $context): array
    {
        $options = [];

        if (isset($context[self::GROUPS])) {
            $options['serializer_groups'] = $context[self::GROUPS];
        }

        if (isset($context['collection_operation_name'])) {
            $options['collection_operation_name'] = $context['collection_operation_name'];
        }

        if (isset($context['item_operation_name'])) {
            $options['item_operation_name'] = $context['item_operation_name'];
        }

        return $options;
    }

    /**
     * Creates the context to use when serializing a relation.
     *
     * @param string $resourceClass
     * @param array  $context
     *
     * @return array
     *
     * @deprecated since version 2.1, to be removed in 3.0.
     */
    protected function createRelationSerializationContext(string $resourceClass, array $context): array
    {
        @trigger_error(sprintf('The method %s() is deprecated since 2.1 and will be removed in 3.0.', __METHOD__), E_USER_DEPRECATED);

        return $context;
    }

    /**
     * {@inheritdoc}
     *
     * @throws NoSuchPropertyException
     */
    protected function getAttributeValue($object, $attribute, $format = null, array $context = [])
    {
        $propertyMetadata = $this->propertyMetadataFactory->create($context['resource_class'], $attribute, $this->getFactoryOptions($context));

        try {
            $attributeValue = $this->propertyAccessor->getValue($object, $attribute);
        } catch (NoSuchPropertyException $e) {
            if (null === $propertyMetadata->isChildInherited()) {
                throw $e;
            }

            $attributeValue = null;
        }

        $type = $propertyMetadata->getType();

        if (
            (\is_array($attributeValue) || $attributeValue instanceof \Traversable) &&
            $type &&
            $type->isCollection() &&
            ($collectionValueType = $type->getCollectionValueType()) &&
            ($className = $collectionValueType->getClassName()) &&
            $this->resourceClassResolver->isResourceClass($className)
        ) {
            return $this->normalizeCollectionOfRelations($propertyMetadata, $attributeValue, $className, $format, $this->createChildContext($context, $attribute));
        }

        if (
            $type &&
            ($className = $type->getClassName()) &&
            $this->resourceClassResolver->isResourceClass($className)
        ) {
            return $this->normalizeRelation($propertyMetadata, $attributeValue, $className, $format, $this->createChildContext($context, $attribute));
        }

        unset($context['resource_class']);

        return $this->serializer->normalize($attributeValue, $format, $context);
    }

    /**
     * Normalizes a collection of relations (to-many).
     *
     * @param iterable $attributeValue
     */
    protected function normalizeCollectionOfRelations(PropertyMetadata $propertyMetadata, $attributeValue, string $resourceClass, string $format = null, array $context): array
    {
        $value = [];
        foreach ($attributeValue as $index => $obj) {
            $value[$index] = $this->normalizeRelation($propertyMetadata, $obj, $resourceClass, $format, $context);
        }

        return $value;
    }

    /**
     * Normalizes a relation as an object if is a Link or as an URI.
     *
     * @param mixed       $relatedObject
     * @param string|null $format
     *
     * @return string|array
     */
    protected function normalizeRelation(PropertyMetadata $propertyMetadata, $relatedObject, string $resourceClass, string $format = null, array $context)
    {
        // On a subresource, we know the value of the identifiers.
        // If attributeValue is null, meaning that it hasn't been returned by the DataProvider, get the item Iri
        if (null === $relatedObject && isset($context['operation_type']) && OperationType::SUBRESOURCE === $context['operation_type'] && isset($context['subresource_resources'][$resourceClass])) {
            return $this->iriConverter->getItemIriFromResourceClass($resourceClass, $context['subresource_resources'][$resourceClass]);
        }

        if (null === $relatedObject || $propertyMetadata->isReadableLink() || !empty($context['attributes'])) {
            if (null === $relatedObject) {
                unset($context['resource_class']);
            } else {
                $context['resource_class'] = $resourceClass;
            }

            return $this->serializer->normalize($relatedObject, $format, $context);
        }

        $iri = $this->iriConverter->getIriFromItem($relatedObject);
        if (isset($context['resources'])) {
            $context['resources'][$iri] = $iri;
        }

        return $iri;
    }
}<|MERGE_RESOLUTION|>--- conflicted
+++ resolved
@@ -306,8 +306,7 @@
             return $this->serializer->denormalize($value, $className, $format, $context);
         }
 
-<<<<<<< HEAD
-        if (!is_array($value)) {
+        if (!\is_array($value)) {
             // repeat the code so that IRIs keep working with the json format
             if (true === $this->allowPlainIdentifiers && $this->itemDataProvider) {
                 try {
@@ -319,9 +318,6 @@
                 }
             }
 
-=======
-        if (!\is_array($value)) {
->>>>>>> 15db1f3b
             throw new InvalidArgumentException(sprintf(
                 'Expected IRI or nested document for attribute "%s", "%s" given.', $attributeName, \gettype($value)
             ));
