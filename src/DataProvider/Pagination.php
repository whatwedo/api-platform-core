--- conflicted
+++ resolved
@@ -203,15 +203,11 @@
 
     public function getGraphQlPaginationType(string $resourceClass, string $operationName): string
     {
-<<<<<<< HEAD
-        $resourceMetadata = $this->resourceMetadataFactory->create($resourceClass);
-=======
         try {
             $resourceMetadata = $this->resourceMetadataFactory->create($resourceClass);
         } catch (ResourceClassNotFoundException $e) {
             return 'cursor';
         }
->>>>>>> e8effc74
 
         return (string) $resourceMetadata->getGraphqlAttribute($operationName, 'paginationType', 'cursor', true);
     }
