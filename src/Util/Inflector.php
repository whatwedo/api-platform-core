<?php

/*
 * This file is part of the API Platform project.
 *
 * (c) Kévin Dunglas <dunglas@gmail.com>
 *
 * For the full copyright and license information, please view the LICENSE
 * file that was distributed with this source code.
 */

declare(strict_types=1);

namespace ApiPlatform\Core\Util;

use ApiPlatform\Core\Exception\RuntimeException;
use Doctrine\Common\Inflector\Inflector as LegacyInflector;
use Doctrine\Inflector\Inflector as InflectorObject;
use Doctrine\Inflector\InflectorFactory;

/**
 * Facade for Doctrine Inflector.
 *
 * This class allows us to maintain compatibility with Doctrine Inflector 1.3 and 2.0 at the same time.
 *
 * @internal
 */
final class Inflector
{
    /**
     * @var InflectorObject|null
     */
    private static $instance;

    private static function getInstance(): InflectorObject
    {
        return self::$instance
            ?? self::$instance = InflectorFactory::create()->build();
    }

    /**
     * @see InflectorObject::tableize()
     */
    public static function tableize(string $word): string
    {
<<<<<<< HEAD
        if (class_exists(InflectorFactory::class)) {
            return self::getInstance()->tableize($word);
        }

        if (class_exists(LegacyInflector::class)) {
            return LegacyInflector::tableize($word);
        }

        throw new RuntimeException('Unable to find a proper Doctrine Inflector instance.');
=======
        return class_exists(LegacyInflector::class) ? LegacyInflector::tableize($word) : self::getInstance()->tableize($word);
>>>>>>> 4f05477b
    }

    /**
     * @see InflectorObject::pluralize()
     */
    public static function pluralize(string $word): string
    {
<<<<<<< HEAD
        if (class_exists(InflectorFactory::class)) {
            return self::getInstance()->pluralize($word);
        }

        if (class_exists(LegacyInflector::class)) {
            return LegacyInflector::pluralize($word);
        }

        throw new RuntimeException('Unable to find a proper Doctrine Inflector instance.');
=======
        return class_exists(LegacyInflector::class) ? LegacyInflector::pluralize($word) : self::getInstance()->pluralize($word);
>>>>>>> 4f05477b
    }
}<|MERGE_RESOLUTION|>--- conflicted
+++ resolved
@@ -43,19 +43,7 @@
      */
     public static function tableize(string $word): string
     {
-<<<<<<< HEAD
-        if (class_exists(InflectorFactory::class)) {
-            return self::getInstance()->tableize($word);
-        }
-
-        if (class_exists(LegacyInflector::class)) {
-            return LegacyInflector::tableize($word);
-        }
-
-        throw new RuntimeException('Unable to find a proper Doctrine Inflector instance.');
-=======
         return class_exists(LegacyInflector::class) ? LegacyInflector::tableize($word) : self::getInstance()->tableize($word);
->>>>>>> 4f05477b
     }
 
     /**
@@ -63,18 +51,6 @@
      */
     public static function pluralize(string $word): string
     {
-<<<<<<< HEAD
-        if (class_exists(InflectorFactory::class)) {
-            return self::getInstance()->pluralize($word);
-        }
-
-        if (class_exists(LegacyInflector::class)) {
-            return LegacyInflector::pluralize($word);
-        }
-
-        throw new RuntimeException('Unable to find a proper Doctrine Inflector instance.');
-=======
         return class_exists(LegacyInflector::class) ? LegacyInflector::pluralize($word) : self::getInstance()->pluralize($word);
->>>>>>> 4f05477b
     }
 }