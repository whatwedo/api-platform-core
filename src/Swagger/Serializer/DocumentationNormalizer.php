<?php

/*
 * This file is part of the API Platform project.
 *
 * (c) Kévin Dunglas <dunglas@gmail.com>
 *
 * For the full copyright and license information, please view the LICENSE
 * file that was distributed with this source code.
 */

declare(strict_types=1);

namespace ApiPlatform\Core\Swagger\Serializer;

use ApiPlatform\Core\Api\FilterCollection;
use ApiPlatform\Core\Api\FilterLocatorTrait;
use ApiPlatform\Core\Api\FormatsProviderInterface;
use ApiPlatform\Core\Api\IdentifiersExtractorInterface;
use ApiPlatform\Core\Api\OperationAwareFormatsProviderInterface;
use ApiPlatform\Core\Api\OperationMethodResolverInterface;
use ApiPlatform\Core\Api\OperationType;
use ApiPlatform\Core\Api\ResourceClassResolverInterface;
use ApiPlatform\Core\Api\UrlGeneratorInterface;
use ApiPlatform\Core\Documentation\Documentation;
use ApiPlatform\Core\Exception\ResourceClassNotFoundException;
use ApiPlatform\Core\JsonSchema\Schema;
use ApiPlatform\Core\JsonSchema\SchemaFactory;
use ApiPlatform\Core\JsonSchema\SchemaFactoryInterface;
use ApiPlatform\Core\JsonSchema\TypeFactory;
use ApiPlatform\Core\JsonSchema\TypeFactoryInterface;
use ApiPlatform\Core\Metadata\Property\Factory\PropertyMetadataFactoryInterface;
use ApiPlatform\Core\Metadata\Property\Factory\PropertyNameCollectionFactoryInterface;
use ApiPlatform\Core\Metadata\Resource\Factory\ResourceMetadataFactoryInterface;
use ApiPlatform\Core\Metadata\Resource\ResourceMetadata;
use ApiPlatform\Core\Operation\Factory\SubresourceOperationFactoryInterface;
use ApiPlatform\Core\PathResolver\OperationPathResolverInterface;
use Psr\Container\ContainerInterface;
use Symfony\Component\PropertyInfo\Type;
use Symfony\Component\Serializer\NameConverter\NameConverterInterface;
use Symfony\Component\Serializer\Normalizer\CacheableSupportsMethodInterface;
use Symfony\Component\Serializer\Normalizer\NormalizerInterface;

/**
 * Generates an OpenAPI specification (formerly known as Swagger). OpenAPI v2 and v3 are supported.
 *
 * @author Amrouche Hamza <hamza.simperfit@gmail.com>
 * @author Teoh Han Hui <teohhanhui@gmail.com>
 * @author Kévin Dunglas <dunglas@gmail.com>
 * @author Anthony GRASSIOT <antograssiot@free.fr>
 */
final class DocumentationNormalizer implements NormalizerInterface, CacheableSupportsMethodInterface
{
    use FilterLocatorTrait;

    public const FORMAT = 'json';
    public const BASE_URL = 'base_url';
    public const SPEC_VERSION = 'spec_version';
    public const OPENAPI_VERSION = '3.0.2';
    public const SWAGGER_DEFINITION_NAME = 'swagger_definition_name';
    public const SWAGGER_VERSION = '2.0';

    /**
     * @deprecated
     */
    public const ATTRIBUTE_NAME = 'swagger_context';

    private $resourceMetadataFactory;
    private $propertyNameCollectionFactory;
    private $propertyMetadataFactory;
    private $operationMethodResolver;
    private $operationPathResolver;
    private $oauthEnabled;
    private $oauthType;
    private $oauthFlow;
    private $oauthTokenUrl;
    private $oauthAuthorizationUrl;
    private $oauthScopes;
    private $apiKeys;
    private $subresourceOperationFactory;
    private $paginationEnabled;
    private $paginationPageParameterName;
    private $clientItemsPerPage;
    private $itemsPerPageParameterName;
    private $paginationClientEnabled;
    private $paginationClientEnabledParameterName;
    private $formats;
    private $formatsProvider;

    /**
     * @var SchemaFactoryInterface
     */
    private $jsonSchemaFactory;
    /**
     * @var TypeFactoryInterface
     */
    private $jsonSchemaTypeFactory;
    private $defaultContext = [
        self::BASE_URL => '/',
        ApiGatewayNormalizer::API_GATEWAY => false,
    ];

    private $identifiersExtractor;

    /**
     * @param SchemaFactoryInterface|ResourceClassResolverInterface|null $jsonSchemaFactory
     * @param ContainerInterface|FilterCollection|null                   $filterLocator
     * @param array|OperationAwareFormatsProviderInterface               $formats
     * @param mixed|null                                                 $jsonSchemaTypeFactory
     * @param int[]                                                      $swaggerVersions
     */
    public function __construct(ResourceMetadataFactoryInterface $resourceMetadataFactory, PropertyNameCollectionFactoryInterface $propertyNameCollectionFactory, PropertyMetadataFactoryInterface $propertyMetadataFactory, $jsonSchemaFactory = null, $jsonSchemaTypeFactory = null, OperationPathResolverInterface $operationPathResolver = null, UrlGeneratorInterface $urlGenerator = null, $filterLocator = null, NameConverterInterface $nameConverter = null, bool $oauthEnabled = false, string $oauthType = '', string $oauthFlow = '', string $oauthTokenUrl = '', string $oauthAuthorizationUrl = '', array $oauthScopes = [], array $apiKeys = [], SubresourceOperationFactoryInterface $subresourceOperationFactory = null, bool $paginationEnabled = true, string $paginationPageParameterName = 'page', bool $clientItemsPerPage = false, string $itemsPerPageParameterName = 'itemsPerPage', $formats = [], bool $paginationClientEnabled = false, string $paginationClientEnabledParameterName = 'pagination', array $defaultContext = [], array $swaggerVersions = [2, 3], IdentifiersExtractorInterface $identifiersExtractor = null)
    {
        if ($jsonSchemaTypeFactory instanceof OperationMethodResolverInterface) {
            @trigger_error(sprintf('Passing an instance of %s to %s() is deprecated since version 2.5 and will be removed in 3.0.', OperationMethodResolverInterface::class, __METHOD__), \E_USER_DEPRECATED);

            $this->operationMethodResolver = $jsonSchemaTypeFactory;
            $this->jsonSchemaTypeFactory = new TypeFactory();
        } else {
            $this->jsonSchemaTypeFactory = $jsonSchemaTypeFactory ?? new TypeFactory();
        }

        if ($jsonSchemaFactory instanceof ResourceClassResolverInterface) {
            @trigger_error(sprintf('Passing an instance of %s to %s() is deprecated since version 2.5 and will be removed in 3.0.', ResourceClassResolverInterface::class, __METHOD__), \E_USER_DEPRECATED);
        }

        if (null === $jsonSchemaFactory || $jsonSchemaFactory instanceof ResourceClassResolverInterface) {
            $jsonSchemaFactory = new SchemaFactory($this->jsonSchemaTypeFactory, $resourceMetadataFactory, $propertyNameCollectionFactory, $propertyMetadataFactory, $nameConverter);
            $this->jsonSchemaTypeFactory->setSchemaFactory($jsonSchemaFactory);
        }
        $this->jsonSchemaFactory = $jsonSchemaFactory;

        if ($nameConverter) {
            @trigger_error(sprintf('Passing an instance of %s to %s() is deprecated since version 2.5 and will be removed in 3.0.', NameConverterInterface::class, __METHOD__), \E_USER_DEPRECATED);
        }

        if ($urlGenerator) {
            @trigger_error(sprintf('Passing an instance of %s to %s() is deprecated since version 2.1 and will be removed in 3.0.', UrlGeneratorInterface::class, __METHOD__), \E_USER_DEPRECATED);
        }

        if ($formats instanceof FormatsProviderInterface) {
            @trigger_error(sprintf('Passing an instance of %s to %s() is deprecated since version 2.5 and will be removed in 3.0, pass an array instead.', FormatsProviderInterface::class, __METHOD__), \E_USER_DEPRECATED);

            $this->formatsProvider = $formats;
        } else {
            $this->formats = $formats;
        }

        $this->setFilterLocator($filterLocator, true);

        $this->resourceMetadataFactory = $resourceMetadataFactory;
        $this->propertyNameCollectionFactory = $propertyNameCollectionFactory;
        $this->propertyMetadataFactory = $propertyMetadataFactory;
        $this->operationPathResolver = $operationPathResolver;
        $this->oauthEnabled = $oauthEnabled;
        $this->oauthType = $oauthType;
        $this->oauthFlow = $oauthFlow;
        $this->oauthTokenUrl = $oauthTokenUrl;
        $this->oauthAuthorizationUrl = $oauthAuthorizationUrl;
        $this->oauthScopes = $oauthScopes;
        $this->subresourceOperationFactory = $subresourceOperationFactory;
        $this->paginationEnabled = $paginationEnabled;
        $this->paginationPageParameterName = $paginationPageParameterName;
        $this->apiKeys = $apiKeys;
        $this->clientItemsPerPage = $clientItemsPerPage;
        $this->itemsPerPageParameterName = $itemsPerPageParameterName;
        $this->paginationClientEnabled = $paginationClientEnabled;
        $this->paginationClientEnabledParameterName = $paginationClientEnabledParameterName;

        $this->defaultContext[self::SPEC_VERSION] = $swaggerVersions[0] ?? 2;

        $this->defaultContext = array_merge($this->defaultContext, $defaultContext);
        $this->identifiersExtractor = $identifiersExtractor;
    }

    /**
     * {@inheritdoc}
     */
    public function normalize($object, $format = null, array $context = [])
    {
        $v3 = 3 === ($context['spec_version'] ?? $this->defaultContext['spec_version']) && !($context['api_gateway'] ?? $this->defaultContext['api_gateway']);

        $definitions = new \ArrayObject();
        $paths = new \ArrayObject();
        $links = new \ArrayObject();

        foreach ($object->getResourceNameCollection() as $resourceClass) {
            $resourceMetadata = $this->resourceMetadataFactory->create($resourceClass);
            if ($this->identifiersExtractor) {
                $resourceMetadata = $resourceMetadata->withAttributes(($resourceMetadata->getAttributes() ?: []) + ['identifiers' => $this->identifiersExtractor->getIdentifiersFromResourceClass($resourceClass)]);
            }
            $resourceShortName = $resourceMetadata->getShortName();

            // Items needs to be parsed first to be able to reference the lines from the collection operation
            $this->addPaths($v3, $paths, $definitions, $resourceClass, $resourceShortName, $resourceMetadata, OperationType::ITEM, $links);
            $this->addPaths($v3, $paths, $definitions, $resourceClass, $resourceShortName, $resourceMetadata, OperationType::COLLECTION, $links);

            if (null === $this->subresourceOperationFactory) {
                continue;
            }

            foreach ($this->subresourceOperationFactory->create($resourceClass) as $operationId => $subresourceOperation) {
                $method = $resourceMetadata->getTypedOperationAttribute(OperationType::SUBRESOURCE, $subresourceOperation['operation_name'], 'method', 'GET');
                $paths[$this->getPath($subresourceOperation['shortNames'][0], $subresourceOperation['route_name'], $subresourceOperation, OperationType::SUBRESOURCE)][strtolower($method)] = $this->addSubresourceOperation($v3, $subresourceOperation, $definitions, $operationId, $resourceMetadata);
            }
        }

        $definitions->ksort();
        $paths->ksort();

        return $this->computeDoc($v3, $object, $definitions, $paths, $context);
    }

    /**
     * Updates the list of entries in the paths collection.
     */
    private function addPaths(bool $v3, \ArrayObject $paths, \ArrayObject $definitions, string $resourceClass, string $resourceShortName, ResourceMetadata $resourceMetadata, string $operationType, \ArrayObject $links)
    {
        if (null === $operations = OperationType::COLLECTION === $operationType ? $resourceMetadata->getCollectionOperations() : $resourceMetadata->getItemOperations()) {
            return;
        }

        foreach ($operations as $operationName => $operation) {
            $path = $this->getPath($resourceShortName, $operationName, $operation, $operationType);
            if ($this->operationMethodResolver) {
                $method = OperationType::ITEM === $operationType ? $this->operationMethodResolver->getItemOperationMethod($resourceClass, $operationName) : $this->operationMethodResolver->getCollectionOperationMethod($resourceClass, $operationName);
            } else {
                $method = $resourceMetadata->getTypedOperationAttribute($operationType, $operationName, 'method', 'GET');
            }

            $paths[$path][strtolower($method)] = $this->getPathOperation($v3, $operationName, $operation, $method, $operationType, $resourceClass, $resourceMetadata, $definitions, $links);
        }
    }

    /**
     * Gets the path for an operation.
     *
     * If the path ends with the optional _format parameter, it is removed
     * as optional path parameters are not yet supported.
     *
     * @see https://github.com/OAI/OpenAPI-Specification/issues/93
     */
    private function getPath(string $resourceShortName, string $operationName, array $operation, string $operationType): string
    {
        $path = $this->operationPathResolver->resolveOperationPath($resourceShortName, $operation, $operationType, $operationName);
        if ('.{_format}' === substr($path, -10)) {
            $path = substr($path, 0, -10);
        }

        return $path;
    }

    /**
     * Gets a path Operation Object.
     *
     * @see https://github.com/OAI/OpenAPI-Specification/blob/master/versions/2.0.md#operation-object
     */
    private function getPathOperation(bool $v3, string $operationName, array $operation, string $method, string $operationType, string $resourceClass, ResourceMetadata $resourceMetadata, \ArrayObject $definitions, \ArrayObject $links): \ArrayObject
    {
        $pathOperation = new \ArrayObject($operation[$v3 ? 'openapi_context' : 'swagger_context'] ?? []);
        $resourceShortName = $resourceMetadata->getShortName();
        $pathOperation['tags'] ?? $pathOperation['tags'] = [$resourceShortName];
        $pathOperation['operationId'] ?? $pathOperation['operationId'] = lcfirst($operationName).ucfirst($resourceShortName).ucfirst($operationType);
        if ($v3 && 'GET' === $method && OperationType::ITEM === $operationType && $link = $this->getLinkObject($resourceClass, $pathOperation['operationId'], $this->getPath($resourceShortName, $operationName, $operation, $operationType))) {
            $links[$pathOperation['operationId']] = $link;
        }
        if ($resourceMetadata->getTypedOperationAttribute($operationType, $operationName, 'deprecation_reason', null, true)) {
            $pathOperation['deprecated'] = true;
        }

        if (null === $this->formatsProvider) {
            $requestFormats = $resourceMetadata->getTypedOperationAttribute($operationType, $operationName, 'input_formats', [], true);
            $responseFormats = $resourceMetadata->getTypedOperationAttribute($operationType, $operationName, 'output_formats', [], true);
        } else {
            $requestFormats = $responseFormats = $this->formatsProvider->getFormatsFromOperation($resourceClass, $operationName, $operationType);
        }

        $requestMimeTypes = $this->flattenMimeTypes($requestFormats);
        $responseMimeTypes = $this->flattenMimeTypes($responseFormats);
        switch ($method) {
            case 'GET':
                return $this->updateGetOperation($v3, $pathOperation, $responseMimeTypes, $operationType, $resourceMetadata, $resourceClass, $resourceShortName, $operationName, $definitions);
            case 'POST':
                return $this->updatePostOperation($v3, $pathOperation, $requestMimeTypes, $responseMimeTypes, $operationType, $resourceMetadata, $resourceClass, $resourceShortName, $operationName, $definitions, $links);
            case 'PATCH':
                $pathOperation['summary'] ?? $pathOperation['summary'] = sprintf('Updates the %s resource.', $resourceShortName);
            // no break
            case 'PUT':
                return $this->updatePutOperation($v3, $pathOperation, $requestMimeTypes, $responseMimeTypes, $operationType, $resourceMetadata, $resourceClass, $resourceShortName, $operationName, $definitions);
            case 'DELETE':
                return $this->updateDeleteOperation($v3, $pathOperation, $resourceShortName, $operationType, $operationName, $resourceMetadata);
        }

        return $pathOperation;
    }

    /**
     * @return array the update message as first value, and if the schema is defined as second
     */
    private function addSchemas(bool $v3, array $message, \ArrayObject $definitions, string $resourceClass, string $operationType, string $operationName, array $mimeTypes, string $type = Schema::TYPE_OUTPUT, bool $forceCollection = false): array
    {
        if (!$v3) {
            $jsonSchema = $this->getJsonSchema($v3, $definitions, $resourceClass, $type, $operationType, $operationName, 'json', null, $forceCollection);
            if (!$jsonSchema->isDefined()) {
                return [$message, false];
            }

            $message['schema'] = $jsonSchema->getArrayCopy(false);

            return [$message, true];
        }

        foreach ($mimeTypes as $mimeType => $format) {
            $jsonSchema = $this->getJsonSchema($v3, $definitions, $resourceClass, $type, $operationType, $operationName, $format, null, $forceCollection);
            if (!$jsonSchema->isDefined()) {
                return [$message, false];
            }

            $message['content'][$mimeType] = ['schema' => $jsonSchema->getArrayCopy(false)];
        }

        return [$message, true];
    }

    private function updateGetOperation(bool $v3, \ArrayObject $pathOperation, array $mimeTypes, string $operationType, ResourceMetadata $resourceMetadata, string $resourceClass, string $resourceShortName, string $operationName, \ArrayObject $definitions): \ArrayObject
    {
        $successStatus = (string) $resourceMetadata->getTypedOperationAttribute($operationType, $operationName, 'status', '200');

        if (!$v3) {
            $pathOperation['produces'] ?? $pathOperation['produces'] = array_keys($mimeTypes);
        }

        if (OperationType::COLLECTION === $operationType) {
            $outputResourseShortName = $resourceMetadata->getCollectionOperations()[$operationName]['output']['name'] ?? $resourceShortName;
            $pathOperation['summary'] ?? $pathOperation['summary'] = sprintf('Retrieves the collection of %s resources.', $outputResourseShortName);

            $successResponse = ['description' => sprintf('%s collection response', $outputResourseShortName)];
            [$successResponse] = $this->addSchemas($v3, $successResponse, $definitions, $resourceClass, $operationType, $operationName, $mimeTypes);

            $pathOperation['responses'] ?? $pathOperation['responses'] = [$successStatus => $successResponse];
            $pathOperation['parameters'] ?? $pathOperation['parameters'] = $this->getFiltersParameters($v3, $resourceClass, $operationName, $resourceMetadata);

            $this->addPaginationParameters($v3, $resourceMetadata, OperationType::COLLECTION, $operationName, $pathOperation);

            return $pathOperation;
        }

        $outputResourseShortName = $resourceMetadata->getItemOperations()[$operationName]['output']['name'] ?? $resourceShortName;
        $pathOperation['summary'] ?? $pathOperation['summary'] = sprintf('Retrieves a %s resource.', $outputResourseShortName);

        $pathOperation = $this->addItemOperationParameters($v3, $pathOperation, $operationType, $operationName, $resourceMetadata);

        $successResponse = ['description' => sprintf('%s resource response', $outputResourseShortName)];
        [$successResponse] = $this->addSchemas($v3, $successResponse, $definitions, $resourceClass, $operationType, $operationName, $mimeTypes);

        $pathOperation['responses'] ?? $pathOperation['responses'] = [
            $successStatus => $successResponse,
            '404' => ['description' => 'Resource not found'],
        ];

        return $pathOperation;
    }

    private function addPaginationParameters(bool $v3, ResourceMetadata $resourceMetadata, string $operationType, string $operationName, \ArrayObject $pathOperation)
    {
        if ($this->paginationEnabled && $resourceMetadata->getTypedOperationAttribute($operationType, $operationName, 'pagination_enabled', true, true)) {
            $paginationParameter = [
                'name' => $this->paginationPageParameterName,
                'in' => 'query',
                'required' => false,
                'description' => 'The collection page number',
            ];
            $v3 ? $paginationParameter['schema'] = [
                'type' => 'integer',
                'default' => 1,
            ] : $paginationParameter['type'] = 'integer';
            $pathOperation['parameters'][] = $paginationParameter;

            if ($resourceMetadata->getTypedOperationAttribute($operationType, $operationName, 'pagination_client_items_per_page', $this->clientItemsPerPage, true)) {
                $itemPerPageParameter = [
                    'name' => $this->itemsPerPageParameterName,
                    'in' => 'query',
                    'required' => false,
                    'description' => 'The number of items per page',
                ];
                if ($v3) {
                    $itemPerPageParameter['schema'] = [
                        'type' => 'integer',
                        'default' => $resourceMetadata->getTypedOperationAttribute($operationType, $operationName, 'pagination_items_per_page', 30, true),
                        'minimum' => 0,
                    ];

                    $maxItemsPerPage = $resourceMetadata->getTypedOperationAttribute($operationType, $operationName, 'maximum_items_per_page', null, true);
                    if (null !== $maxItemsPerPage) {
                        @trigger_error('The "maximum_items_per_page" option has been deprecated since API Platform 2.5 in favor of "pagination_maximum_items_per_page" and will be removed in API Platform 3.', \E_USER_DEPRECATED);
                    }
                    $maxItemsPerPage = $resourceMetadata->getTypedOperationAttribute($operationType, $operationName, 'pagination_maximum_items_per_page', $maxItemsPerPage, true);

                    if (null !== $maxItemsPerPage) {
                        $itemPerPageParameter['schema']['maximum'] = $maxItemsPerPage;
                    }
                } else {
                    $itemPerPageParameter['type'] = 'integer';
                }

                $pathOperation['parameters'][] = $itemPerPageParameter;
            }
        }

        if ($this->paginationEnabled && $resourceMetadata->getTypedOperationAttribute($operationType, $operationName, 'pagination_client_enabled', $this->paginationClientEnabled, true)) {
            $paginationEnabledParameter = [
                'name' => $this->paginationClientEnabledParameterName,
                'in' => 'query',
                'required' => false,
                'description' => 'Enable or disable pagination',
            ];
            $v3 ? $paginationEnabledParameter['schema'] = ['type' => 'boolean'] : $paginationEnabledParameter['type'] = 'boolean';
            $pathOperation['parameters'][] = $paginationEnabledParameter;
        }
    }

    /**
     * @throws ResourceClassNotFoundException
     */
    private function addSubresourceOperation(bool $v3, array $subresourceOperation, \ArrayObject $definitions, string $operationId, ResourceMetadata $resourceMetadata): \ArrayObject
    {
        $operationName = 'get'; // TODO: we might want to extract that at some point to also support other subresource operations
        $collection = $subresourceOperation['collection'] ?? false;

        $subResourceMetadata = $this->resourceMetadataFactory->create($subresourceOperation['resource_class']);

        $pathOperation = new \ArrayObject([]);
        $pathOperation['tags'] = $subresourceOperation['shortNames'];
        $pathOperation['operationId'] = $operationId;
        $pathOperation['summary'] = sprintf('Retrieves %s%s resource%s.', $subresourceOperation['collection'] ? 'the collection of ' : 'a ', $subresourceOperation['shortNames'][0], $subresourceOperation['collection'] ? 's' : '');

        if (null === $this->formatsProvider) {
            // TODO: Subresource operation metadata aren't available by default, for now we have to fallback on default formats.
            // TODO: A better approach would be to always populate the subresource operation array.
            $responseFormats = $this
                ->resourceMetadataFactory
                ->create($subresourceOperation['resource_class'])
                ->getTypedOperationAttribute(OperationType::SUBRESOURCE, $operationName, 'output_formats', $this->formats, true);
        } else {
            $responseFormats = $this->formatsProvider->getFormatsFromOperation($subresourceOperation['resource_class'], $operationName, OperationType::SUBRESOURCE);
        }

        $mimeTypes = $this->flattenMimeTypes($responseFormats);

        if (!$v3) {
            $pathOperation['produces'] = array_keys($mimeTypes);
        }

        $successResponse = [
            'description' => sprintf('%s %s response', $subresourceOperation['shortNames'][0], $collection ? 'collection' : 'resource'),
        ];
        [$successResponse] = $this->addSchemas($v3, $successResponse, $definitions, $subresourceOperation['resource_class'], OperationType::SUBRESOURCE, $operationName, $mimeTypes, Schema::TYPE_OUTPUT, $collection);

        $pathOperation['responses'] = ['200' => $successResponse, '404' => ['description' => 'Resource not found']];

        // Avoid duplicates parameters when there is a filter on a subresource identifier
        $parametersMemory = [];
        $pathOperation['parameters'] = [];
<<<<<<< HEAD
        foreach ($subresourceOperation['identifiers'] as $parameterName => [$class, $identifier, $hasIdentifier]) {
            if (false === strpos($subresourceOperation['path'], sprintf('{%s}', $parameterName))) {
                continue;
=======
        foreach ($subresourceOperation['identifiers'] as [$identifier, , $hasIdentifier]) {
            if (true === $hasIdentifier) {
                $parameter = ['name' => $identifier, 'in' => 'path', 'required' => true];
                $v3 ? $parameter['schema'] = ['type' => 'string'] : $parameter['type'] = 'string';
                $pathOperation['parameters'][] = $parameter;
                $parametersMemory[] = $identifier;
>>>>>>> 1a811560
            }

            $parameter = ['name' => $parameterName, 'in' => 'path', 'required' => true];
            $v3 ? $parameter['schema'] = ['type' => 'string'] : $parameter['type'] = 'string';
            $pathOperation['parameters'][] = $parameter;
            $parametersMemory[] = $parameterName;
        }

        if ($parameters = $this->getFiltersParameters($v3, $subresourceOperation['resource_class'], $operationName, $subResourceMetadata)) {
            foreach ($parameters as $parameter) {
                if (!\in_array($parameter['name'], $parametersMemory, true)) {
                    $pathOperation['parameters'][] = $parameter;
                }
            }
        }

        if ($subresourceOperation['collection']) {
            $this->addPaginationParameters($v3, $subResourceMetadata, OperationType::SUBRESOURCE, $subresourceOperation['operation_name'], $pathOperation);
        }

        return $pathOperation;
    }

    private function updatePostOperation(bool $v3, \ArrayObject $pathOperation, array $requestMimeTypes, array $responseMimeTypes, string $operationType, ResourceMetadata $resourceMetadata, string $resourceClass, string $resourceShortName, string $operationName, \ArrayObject $definitions, \ArrayObject $links): \ArrayObject
    {
        if (!$v3) {
            $pathOperation['consumes'] ?? $pathOperation['consumes'] = array_keys($requestMimeTypes);
            $pathOperation['produces'] ?? $pathOperation['produces'] = array_keys($responseMimeTypes);
        }

        $pathOperation['summary'] ?? $pathOperation['summary'] = sprintf('Creates a %s resource.', $resourceShortName);

        if (OperationType::ITEM === $operationType) {
            $pathOperation = $this->addItemOperationParameters($v3, $pathOperation, $operationType, $operationName, $resourceMetadata);
        }

        $successResponse = ['description' => sprintf('%s resource created', $resourceShortName)];
        [$successResponse, $defined] = $this->addSchemas($v3, $successResponse, $definitions, $resourceClass, $operationType, $operationName, $responseMimeTypes);

        if ($defined && $v3 && ($links[$key = 'get'.ucfirst($resourceShortName).ucfirst(OperationType::ITEM)] ?? null)) {
            $successResponse['links'] = [ucfirst($key) => $links[$key]];
        }

        $pathOperation['responses'] ?? $pathOperation['responses'] = [
            (string) $resourceMetadata->getTypedOperationAttribute($operationType, $operationName, 'status', '201') => $successResponse,
            '400' => ['description' => 'Invalid input'],
            '404' => ['description' => 'Resource not found'],
        ];

        return $this->addRequestBody($v3, $pathOperation, $definitions, $resourceClass, $resourceShortName, $operationType, $operationName, $requestMimeTypes);
    }

    private function updatePutOperation(bool $v3, \ArrayObject $pathOperation, array $requestMimeTypes, array $responseMimeTypes, string $operationType, ResourceMetadata $resourceMetadata, string $resourceClass, string $resourceShortName, string $operationName, \ArrayObject $definitions): \ArrayObject
    {
        if (!$v3) {
            $pathOperation['consumes'] ?? $pathOperation['consumes'] = array_keys($requestMimeTypes);
            $pathOperation['produces'] ?? $pathOperation['produces'] = array_keys($responseMimeTypes);
        }

        $pathOperation['summary'] ?? $pathOperation['summary'] = sprintf('Replaces the %s resource.', $resourceShortName);

        $pathOperation = $this->addItemOperationParameters($v3, $pathOperation, $operationType, $operationName, $resourceMetadata);

        $successResponse = ['description' => sprintf('%s resource updated', $resourceShortName)];
        [$successResponse] = $this->addSchemas($v3, $successResponse, $definitions, $resourceClass, $operationType, $operationName, $responseMimeTypes);

        $pathOperation['responses'] ?? $pathOperation['responses'] = [
            (string) $resourceMetadata->getTypedOperationAttribute($operationType, $operationName, 'status', '200') => $successResponse,
            '400' => ['description' => 'Invalid input'],
            '404' => ['description' => 'Resource not found'],
        ];

        return $this->addRequestBody($v3, $pathOperation, $definitions, $resourceClass, $resourceShortName, $operationType, $operationName, $requestMimeTypes, true);
    }

    private function addRequestBody(bool $v3, \ArrayObject $pathOperation, \ArrayObject $definitions, string $resourceClass, string $resourceShortName, string $operationType, string $operationName, array $requestMimeTypes, bool $put = false)
    {
        if (isset($pathOperation['requestBody'])) {
            return $pathOperation;
        }

        [$message, $defined] = $this->addSchemas($v3, [], $definitions, $resourceClass, $operationType, $operationName, $requestMimeTypes, Schema::TYPE_INPUT);
        if (!$defined) {
            return $pathOperation;
        }

        $description = sprintf('The %s %s resource', $put ? 'updated' : 'new', $resourceShortName);
        if ($v3) {
            $pathOperation['requestBody'] = $message + ['description' => $description];

            return $pathOperation;
        }

        if (!$this->hasBodyParameter($pathOperation['parameters'] ?? [])) {
            $pathOperation['parameters'][] = [
                'name' => lcfirst($resourceShortName),
                'in' => 'body',
                'description' => $description,
            ] + $message;
        }

        return $pathOperation;
    }

    private function hasBodyParameter(array $parameters): bool
    {
        foreach ($parameters as $parameter) {
            if (\array_key_exists('in', $parameter) && 'body' === $parameter['in']) {
                return true;
            }
        }

        return false;
    }

    private function updateDeleteOperation(bool $v3, \ArrayObject $pathOperation, string $resourceShortName, string $operationType, string $operationName, ResourceMetadata $resourceMetadata): \ArrayObject
    {
        $pathOperation['summary'] ?? $pathOperation['summary'] = sprintf('Removes the %s resource.', $resourceShortName);
        $pathOperation['responses'] ?? $pathOperation['responses'] = [
            (string) $resourceMetadata->getTypedOperationAttribute($operationType, $operationName, 'status', '204') => ['description' => sprintf('%s resource deleted', $resourceShortName)],
            '404' => ['description' => 'Resource not found'],
        ];

        return $this->addItemOperationParameters($v3, $pathOperation, $operationType, $operationName, $resourceMetadata);
    }

    private function addItemOperationParameters(bool $v3, \ArrayObject $pathOperation, string $operationType, string $operationName, ResourceMetadata $resourceMetadata): \ArrayObject
    {
        $identifiers = (array) $resourceMetadata
                ->getTypedOperationAttribute(OperationType::ITEM, $operationName, 'identifiers', ['id'], true);
        if (\count($identifiers) > 1 ? $resourceMetadata->getAttribute('composite_identifier', true) : false) {
            $identifiers = ['id'];
        }

        if (!isset($pathOperation['parameters'])) {
            $pathOperation['parameters'] = [];
        }

        foreach ($identifiers as $parameterName => $identifier) {
            $parameter = [
                'name' => \is_string($parameterName) ? $parameterName : $identifier,
                'in' => 'path',
                'required' => true,
            ];
            $v3 ? $parameter['schema'] = ['type' => 'string'] : $parameter['type'] = 'string';
            $pathOperation['parameters'][] = $parameter;
        }

        return $pathOperation;
    }

    private function getJsonSchema(bool $v3, \ArrayObject $definitions, string $resourceClass, string $type, ?string $operationType, ?string $operationName, string $format = 'json', ?array $serializerContext = null, bool $forceCollection = false): Schema
    {
        $schema = new Schema($v3 ? Schema::VERSION_OPENAPI : Schema::VERSION_SWAGGER);
        $schema->setDefinitions($definitions);

        $this->jsonSchemaFactory->buildSchema($resourceClass, $format, $type, $operationType, $operationName, $schema, $serializerContext, $forceCollection);

        return $schema;
    }

    private function computeDoc(bool $v3, Documentation $documentation, \ArrayObject $definitions, \ArrayObject $paths, array $context): array
    {
        $baseUrl = $context[self::BASE_URL] ?? $this->defaultContext[self::BASE_URL];

        if ($v3) {
            $docs = ['openapi' => self::OPENAPI_VERSION];
            if ('/' !== $baseUrl && '' !== $baseUrl) {
                $docs['servers'] = [['url' => $baseUrl]];
            }
        } else {
            $docs = [
                'swagger' => self::SWAGGER_VERSION,
                'basePath' => $baseUrl,
            ];
        }

        $docs += [
            'info' => [
                'title' => $documentation->getTitle(),
                'version' => $documentation->getVersion(),
            ],
            'paths' => $paths,
        ];

        if ('' !== $description = $documentation->getDescription()) {
            $docs['info']['description'] = $description;
        }

        $securityDefinitions = [];
        $security = [];

        if ($this->oauthEnabled) {
            $oauthAttributes = [
                'tokenUrl' => $this->oauthTokenUrl,
                'authorizationUrl' => $this->oauthAuthorizationUrl,
                'scopes' => $this->oauthScopes,
            ];

            $securityDefinitions['oauth'] = [
                'type' => $this->oauthType,
                'description' => sprintf(
                    'OAuth 2.0 %s Grant',
                    strtolower(preg_replace('/[A-Z]/', ' \\0', lcfirst($this->oauthFlow)))
                ),
            ];

            if ($v3) {
                $securityDefinitions['oauth']['flows'] = [
                    $this->oauthFlow => $oauthAttributes,
                ];
            } else {
                $securityDefinitions['oauth']['flow'] = $this->oauthFlow;
                $securityDefinitions['oauth'] = array_merge($securityDefinitions['oauth'], $oauthAttributes);
            }

            $security[] = ['oauth' => []];
        }

        foreach ($this->apiKeys as $key => $apiKey) {
            $name = $apiKey['name'];
            $type = $apiKey['type'];

            $securityDefinitions[$key] = [
                'type' => 'apiKey',
                'in' => $type,
                'description' => sprintf('Value for the %s %s', $name, 'query' === $type ? sprintf('%s parameter', $type) : $type),
                'name' => $name,
            ];

            $security[] = [$key => []];
        }

<<<<<<< HEAD
        if ($securityDefinitions && $security) { // @phpstan-ignore-line
=======
        if ($v3) {
            if ($securityDefinitions && $security) { // @phpstan-ignore-line false positive
                $docs['security'] = $security;
            }
        } elseif ($securityDefinitions && $security) { // @phpstan-ignore-line false positive
            $docs['securityDefinitions'] = $securityDefinitions;
>>>>>>> 1a811560
            $docs['security'] = $security;
            if (!$v3) {
                $docs['securityDefinitions'] = $securityDefinitions;
            }
        }

        if ($v3) {
            if (\count($definitions) + \count($securityDefinitions)) {
                $docs['components'] = [];
                if (\count($definitions)) {
                    $docs['components']['schemas'] = $definitions;
                }
                if (\count($securityDefinitions)) {
                    $docs['components']['securitySchemes'] = $securityDefinitions;
                }
            }
        } elseif (\count($definitions) > 0) {
            $docs['definitions'] = $definitions;
        }

        return $docs;
    }

    /**
     * Gets parameters corresponding to enabled filters.
     */
    private function getFiltersParameters(bool $v3, string $resourceClass, string $operationName, ResourceMetadata $resourceMetadata): array
    {
        if (null === $this->filterLocator) {
            return [];
        }

        $parameters = [];
        $resourceFilters = $resourceMetadata->getCollectionOperationAttribute($operationName, 'filters', [], true);
        foreach ($resourceFilters as $filterId) {
            if (!$filter = $this->getFilter($filterId)) {
                continue;
            }

            foreach ($filter->getDescription($resourceClass) as $name => $data) {
                $parameter = [
                    'name' => $name,
                    'in' => 'query',
                    'required' => $data['required'],
                ];

                $type = \in_array($data['type'], Type::$builtinTypes, true) ? $this->jsonSchemaTypeFactory->getType(new Type($data['type'], false, null, $data['is_collection'] ?? false)) : ['type' => 'string'];
                $v3 ? $parameter['schema'] = $type : $parameter += $type;

                if ($v3 && isset($data['schema'])) {
                    $parameter['schema'] = $data['schema'];
                }

                if ('array' === ($type['type'] ?? '')) {
                    $deepObject = \in_array($data['type'], [Type::BUILTIN_TYPE_ARRAY, Type::BUILTIN_TYPE_OBJECT], true);

                    if ($v3) {
                        $parameter['style'] = $deepObject ? 'deepObject' : 'form';
                        $parameter['explode'] = true;
                    } else {
                        $parameter['collectionFormat'] = $deepObject ? 'csv' : 'multi';
                    }
                }

                $key = $v3 ? 'openapi' : 'swagger';
                if (isset($data[$key])) {
                    $parameter = $data[$key] + $parameter;
                }

                $parameters[] = $parameter;
            }
        }

        return $parameters;
    }

    /**
     * {@inheritdoc}
     */
    public function supportsNormalization($data, $format = null): bool
    {
        return self::FORMAT === $format && $data instanceof Documentation;
    }

    /**
     * {@inheritdoc}
     */
    public function hasCacheableSupportsMethod(): bool
    {
        return true;
    }

    private function flattenMimeTypes(array $responseFormats): array
    {
        $responseMimeTypes = [];
        foreach ($responseFormats as $responseFormat => $mimeTypes) {
            foreach ($mimeTypes as $mimeType) {
                $responseMimeTypes[$mimeType] = $responseFormat;
            }
        }

        return $responseMimeTypes;
    }

    /**
     * https://github.com/OAI/OpenAPI-Specification/blob/master/versions/3.0.0.md#linkObject.
     */
    private function getLinkObject(string $resourceClass, string $operationId, string $path): array
    {
        $linkObject = $identifiers = [];
        foreach ($this->propertyNameCollectionFactory->create($resourceClass) as $propertyName) {
            $propertyMetadata = $this->propertyMetadataFactory->create($resourceClass, $propertyName);
            if (!$propertyMetadata->isIdentifier()) {
                continue;
            }

            $linkObject['parameters'][$propertyName] = sprintf('$response.body#/%s', $propertyName);
            $identifiers[] = $propertyName;
        }

        if (!$linkObject) {
            return [];
        }
        $linkObject['operationId'] = $operationId;
        $linkObject['description'] = 1 === \count($identifiers) ? sprintf('The `%1$s` value returned in the response can be used as the `%1$s` parameter in `GET %2$s`.', $identifiers[0], $path) : sprintf('The values returned in the response can be used in `GET %s`.', $path);

        return $linkObject;
    }
}<|MERGE_RESOLUTION|>--- conflicted
+++ resolved
@@ -461,18 +461,9 @@
         // Avoid duplicates parameters when there is a filter on a subresource identifier
         $parametersMemory = [];
         $pathOperation['parameters'] = [];
-<<<<<<< HEAD
         foreach ($subresourceOperation['identifiers'] as $parameterName => [$class, $identifier, $hasIdentifier]) {
             if (false === strpos($subresourceOperation['path'], sprintf('{%s}', $parameterName))) {
                 continue;
-=======
-        foreach ($subresourceOperation['identifiers'] as [$identifier, , $hasIdentifier]) {
-            if (true === $hasIdentifier) {
-                $parameter = ['name' => $identifier, 'in' => 'path', 'required' => true];
-                $v3 ? $parameter['schema'] = ['type' => 'string'] : $parameter['type'] = 'string';
-                $pathOperation['parameters'][] = $parameter;
-                $parametersMemory[] = $identifier;
->>>>>>> 1a811560
             }
 
             $parameter = ['name' => $parameterName, 'in' => 'path', 'required' => true];
@@ -706,16 +697,7 @@
             $security[] = [$key => []];
         }
 
-<<<<<<< HEAD
-        if ($securityDefinitions && $security) { // @phpstan-ignore-line
-=======
-        if ($v3) {
-            if ($securityDefinitions && $security) { // @phpstan-ignore-line false positive
-                $docs['security'] = $security;
-            }
-        } elseif ($securityDefinitions && $security) { // @phpstan-ignore-line false positive
-            $docs['securityDefinitions'] = $securityDefinitions;
->>>>>>> 1a811560
+        if ($securityDefinitions && $security) { // @phpstan-ignore-line false positive
             $docs['security'] = $security;
             if (!$v3) {
                 $docs['securityDefinitions'] = $securityDefinitions;
