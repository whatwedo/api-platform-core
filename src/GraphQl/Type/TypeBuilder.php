<?php

/*
 * This file is part of the API Platform project.
 *
 * (c) Kévin Dunglas <dunglas@gmail.com>
 *
 * For the full copyright and license information, please view the LICENSE
 * file that was distributed with this source code.
 */

declare(strict_types=1);

namespace ApiPlatform\Core\GraphQl\Type;

use ApiPlatform\Core\GraphQl\Serializer\ItemNormalizer;
use ApiPlatform\Core\Metadata\Resource\ResourceMetadata;
use GraphQL\Type\Definition\InputObjectType;
use GraphQL\Type\Definition\InterfaceType;
use GraphQL\Type\Definition\NonNull;
use GraphQL\Type\Definition\ObjectType;
use GraphQL\Type\Definition\Type as GraphQLType;
use Psr\Container\ContainerInterface;
use Symfony\Component\PropertyInfo\Type;

/**
 * Builds the GraphQL types.
 *
 * @experimental
 *
 * @author Alan Poulain <contact@alanpoulain.eu>
 */
final class TypeBuilder implements TypeBuilderInterface
{
    private $typesContainer;
    private $defaultFieldResolver;
    private $fieldsBuilderLocator;

    public function __construct(TypesContainerInterface $typesContainer, callable $defaultFieldResolver, ContainerInterface $fieldsBuilderLocator)
    {
        $this->typesContainer = $typesContainer;
        $this->defaultFieldResolver = $defaultFieldResolver;
        $this->fieldsBuilderLocator = $fieldsBuilderLocator;
    }

    /**
     * {@inheritdoc}
     */
    public function getResourceObjectType(?string $resourceClass, ResourceMetadata $resourceMetadata, bool $input, ?string $queryName, ?string $mutationName, bool $wrapped = false, int $depth = 0): GraphQLType
    {
        $shortName = $resourceMetadata->getShortName();

        if (null !== $mutationName) {
            $shortName = $mutationName.ucfirst($shortName);
        }
        if ($input) {
            $shortName .= 'Input';
        } elseif (null !== $mutationName) {
            if ($depth > 0) {
                $shortName .= 'Nested';
            }
            $shortName .= 'Payload';
        }
<<<<<<< HEAD
=======
        if (('item_query' === $queryName || 'collection_query' === $queryName)
            && $resourceMetadata->getGraphqlAttribute('item_query', 'normalization_context', [], true) !== $resourceMetadata->getGraphqlAttribute('collection_query', 'normalization_context', [], true)) {
            if ('item_query' === $queryName) {
                $shortName .= 'Item';
            }
            if ('collection_query' === $queryName) {
                $shortName .= 'Collection';
            }
        }
>>>>>>> e468d98d
        if ($wrapped && null !== $mutationName) {
            $shortName .= 'Data';
        }

        if ($this->typesContainer->has($shortName)) {
            $resourceObjectType = $this->typesContainer->get($shortName);
            if (!($resourceObjectType instanceof ObjectType || $resourceObjectType instanceof NonNull)) {
                throw new \UnexpectedValueException(sprintf(
                    'Expected GraphQL type "%s" to be %s.',
                    $shortName,
                    implode('|', [ObjectType::class, NonNull::class])
                ));
            }

            return $resourceObjectType;
        }

        $ioMetadata = $resourceMetadata->getGraphqlAttribute($mutationName ?? $queryName, $input ? 'input' : 'output', null, true);
        if (null !== $ioMetadata && \array_key_exists('class', $ioMetadata) && null !== $ioMetadata['class']) {
            $resourceClass = $ioMetadata['class'];
        }

        $wrapData = !$wrapped && null !== $mutationName && !$input && $depth < 1;

        $configuration = [
            'name' => $shortName,
            'description' => $resourceMetadata->getDescription(),
            'resolveField' => $this->defaultFieldResolver,
            'fields' => function () use ($resourceClass, $resourceMetadata, $input, $mutationName, $queryName, $wrapData, $depth, $ioMetadata) {
                if ($wrapData) {
                    $queryNormalizationContext = $resourceMetadata->getGraphqlAttribute($queryName ?? '', 'normalization_context', [], true);
                    $mutationNormalizationContext = $resourceMetadata->getGraphqlAttribute($mutationName ?? '', 'normalization_context', [], true);
                    // Use a new type for the wrapped object only if there is a specific normalization context for the mutation.
                    // If not, use the query type in order to ensure the client cache could be used.
                    $useWrappedType = $queryNormalizationContext !== $mutationNormalizationContext;

                    return [
                        lcfirst($resourceMetadata->getShortName()) => $useWrappedType ?
                            $this->getResourceObjectType($resourceClass, $resourceMetadata, $input, $queryName, $mutationName, true, $depth) :
                            $this->getResourceObjectType($resourceClass, $resourceMetadata, $input, $queryName ?? 'item_query', null, true, $depth),
                        'clientMutationId' => GraphQLType::string(),
                    ];
                }

                $fieldsBuilder = $this->fieldsBuilderLocator->get('api_platform.graphql.fields_builder');

                $fields = $fieldsBuilder->getResourceObjectTypeFields($resourceClass, $resourceMetadata, $input, $queryName, $mutationName, $depth, $ioMetadata);

                if ($input && null !== $mutationName && null !== $mutationArgs = $resourceMetadata->getGraphql()[$mutationName]['args'] ?? null) {
                    return $fieldsBuilder->resolveResourceArgs($mutationArgs, $mutationName, $resourceMetadata->getShortName()) + ['clientMutationId' => $fields['clientMutationId']];
                }

                return $fields;
            },
            'interfaces' => $wrapData ? [] : [$this->getNodeInterface()],
        ];

        $resourceObjectType = $input ? GraphQLType::nonNull(new InputObjectType($configuration)) : new ObjectType($configuration);
        $this->typesContainer->set($shortName, $resourceObjectType);

        return $resourceObjectType;
    }

    /**
     * {@inheritdoc}
     */
    public function getNodeInterface(): InterfaceType
    {
        if ($this->typesContainer->has('Node')) {
            $nodeInterface = $this->typesContainer->get('Node');
            if (!$nodeInterface instanceof InterfaceType) {
                throw new \UnexpectedValueException(sprintf('Expected GraphQL type "Node" to be %s.', InterfaceType::class));
            }

            return $nodeInterface;
        }

        $nodeInterface = new InterfaceType([
            'name' => 'Node',
            'description' => 'A node, according to the Relay specification.',
            'fields' => [
                'id' => [
                    'type' => GraphQLType::nonNull(GraphQLType::id()),
                    'description' => 'The id of this node.',
                ],
            ],
            'resolveType' => function ($value) {
                if (!isset($value[ItemNormalizer::ITEM_RESOURCE_CLASS_KEY])) {
                    return null;
                }

                $shortName = (new \ReflectionClass($value[ItemNormalizer::ITEM_RESOURCE_CLASS_KEY]))->getShortName();

                return $this->typesContainer->has($shortName) ? $this->typesContainer->get($shortName) : null;
            },
        ]);

        $this->typesContainer->set('Node', $nodeInterface);

        return $nodeInterface;
    }

    /**
     * {@inheritdoc}
     */
    public function getResourcePaginatedCollectionType(GraphQLType $resourceType): GraphQLType
    {
        $shortName = $resourceType->name;

        if ($this->typesContainer->has("{$shortName}Connection")) {
            return $this->typesContainer->get("{$shortName}Connection");
        }

        $edgeObjectTypeConfiguration = [
            'name' => "{$shortName}Edge",
            'description' => "Edge of $shortName.",
            'fields' => [
                'node' => $resourceType,
                'cursor' => GraphQLType::nonNull(GraphQLType::string()),
            ],
        ];
        $edgeObjectType = new ObjectType($edgeObjectTypeConfiguration);
        $this->typesContainer->set("{$shortName}Edge", $edgeObjectType);

        $pageInfoObjectTypeConfiguration = [
            'name' => "{$shortName}PageInfo",
            'description' => 'Information about the current page.',
            'fields' => [
                'endCursor' => GraphQLType::string(),
                'startCursor' => GraphQLType::string(),
                'hasNextPage' => GraphQLType::nonNull(GraphQLType::boolean()),
                'hasPreviousPage' => GraphQLType::nonNull(GraphQLType::boolean()),
            ],
        ];
        $pageInfoObjectType = new ObjectType($pageInfoObjectTypeConfiguration);
        $this->typesContainer->set("{$shortName}PageInfo", $pageInfoObjectType);

        $configuration = [
            'name' => "{$shortName}Connection",
            'description' => "Connection for $shortName.",
            'fields' => [
                'edges' => GraphQLType::listOf($edgeObjectType),
                'pageInfo' => GraphQLType::nonNull($pageInfoObjectType),
                'totalCount' => GraphQLType::nonNull(GraphQLType::int()),
            ],
        ];

        $resourcePaginatedCollectionType = new ObjectType($configuration);
        $this->typesContainer->set("{$shortName}Connection", $resourcePaginatedCollectionType);

        return $resourcePaginatedCollectionType;
    }

    /**
     * {@inheritdoc}
     */
    public function isCollection(Type $type): bool
    {
        return $type->isCollection() && Type::BUILTIN_TYPE_OBJECT === $type->getBuiltinType();
    }
}<|MERGE_RESOLUTION|>--- conflicted
+++ resolved
@@ -61,8 +61,6 @@
             }
             $shortName .= 'Payload';
         }
-<<<<<<< HEAD
-=======
         if (('item_query' === $queryName || 'collection_query' === $queryName)
             && $resourceMetadata->getGraphqlAttribute('item_query', 'normalization_context', [], true) !== $resourceMetadata->getGraphqlAttribute('collection_query', 'normalization_context', [], true)) {
             if ('item_query' === $queryName) {
@@ -72,7 +70,6 @@
                 $shortName .= 'Collection';
             }
         }
->>>>>>> e468d98d
         if ($wrapped && null !== $mutationName) {
             $shortName .= 'Data';
         }
