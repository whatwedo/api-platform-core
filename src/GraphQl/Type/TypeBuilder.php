--- conflicted
+++ resolved
@@ -89,17 +89,8 @@
 
         if ($this->typesContainer->has($shortName)) {
             $resourceObjectType = $this->typesContainer->get($shortName);
-<<<<<<< HEAD
             if (!($resourceObjectType instanceof ObjectType || $resourceObjectType instanceof NonNull || $resourceObjectType instanceof InterfaceType)) {
-                throw new \UnexpectedValueException(sprintf(
-                    'Expected GraphQL type "%s" to be %s.',
-                    $shortName,
-                    implode('|', [ObjectType::class, NonNull::class, InterfaceType::class])
-                ));
-=======
-            if (!($resourceObjectType instanceof ObjectType || $resourceObjectType instanceof NonNull)) {
-                throw new \UnexpectedValueException(sprintf('Expected GraphQL type "%s" to be %s.', $shortName, implode('|', [ObjectType::class, NonNull::class])));
->>>>>>> cfd4e0a0
+                throw new \UnexpectedValueException(sprintf('Expected GraphQL type "%s" to be %s.', $shortName, implode('|', [ObjectType::class, NonNull::class, InterfaceType::class])));
             }
 
             return $resourceObjectType;
