<?php

/*
 * This file is part of the API Platform project.
 *
 * (c) Kévin Dunglas <dunglas@gmail.com>
 *
 * For the full copyright and license information, please view the LICENSE
 * file that was distributed with this source code.
 */

declare(strict_types=1);

namespace ApiPlatform\Core\GraphQl\Type;

use ApiPlatform\Core\DataProvider\Pagination;
use ApiPlatform\Core\GraphQl\Serializer\ItemNormalizer;
use ApiPlatform\Core\Metadata\Resource\ResourceMetadata;
use GraphQL\Type\Definition\InputObjectType;
use GraphQL\Type\Definition\InterfaceType;
use GraphQL\Type\Definition\NonNull;
use GraphQL\Type\Definition\ObjectType;
use GraphQL\Type\Definition\Type as GraphQLType;
use GraphQL\Type\Definition\WrappingType;
use Psr\Container\ContainerInterface;
use Symfony\Component\PropertyInfo\Type;

/**
 * Builds the GraphQL types.
 *
 * @experimental
 *
 * @author Alan Poulain <contact@alanpoulain.eu>
 */
final class TypeBuilder implements TypeBuilderInterface
{
    public const INTERFACE_POSTFIX = 'Interface';
    public const ITEM_POSTFIX = 'Item';
    public const COLLECTION_POSTFIX = 'Collection';
    public const DATA_POSTFIX = 'Data';

    private $typesContainer;
    private $defaultFieldResolver;
    private $fieldsBuilderLocator;
    private $pagination;

    public function __construct(TypesContainerInterface $typesContainer, callable $defaultFieldResolver, ContainerInterface $fieldsBuilderLocator, Pagination $pagination)
    {
        $this->typesContainer = $typesContainer;
        $this->defaultFieldResolver = $defaultFieldResolver;
        $this->fieldsBuilderLocator = $fieldsBuilderLocator;
        $this->pagination = $pagination;
    }

    /**
     * {@inheritdoc}
     */
    public function getResourceObjectType(?string $resourceClass, ResourceMetadata $resourceMetadata, bool $input, ?string $queryName, ?string $mutationName, bool $wrapped = false, int $depth = 0): GraphQLType
    {
        $shortName = $resourceMetadata->getShortName();

        if (null !== $mutationName) {
            $shortName = $mutationName.ucfirst($shortName);
        }

        if ($input) {
            $shortName .= 'Input';
        } elseif (null !== $mutationName) {
            if ($depth > 0) {
                $shortName .= 'Nested';
            }
            $shortName .= 'Payload';
        }

        if ($resourceMetadata->isInterface()) {
            $shortName .= self::INTERFACE_POSTFIX;
        }

        if (('item_query' === $queryName || 'collection_query' === $queryName)
            && $resourceMetadata->getGraphqlAttribute('item_query', 'normalization_context', [], true) !== $resourceMetadata->getGraphqlAttribute('collection_query', 'normalization_context', [], true)) {
            if ('item_query' === $queryName) {
                $shortName .= self::ITEM_POSTFIX;
            }
            if ('collection_query' === $queryName) {
                $shortName .= self::COLLECTION_POSTFIX;
            }
        }

        if ($wrapped && null !== $mutationName) {
            $shortName .= self::DATA_POSTFIX;
        }

        if ($this->typesContainer->has($shortName)) {
            $resourceObjectType = $this->typesContainer->get($shortName);
<<<<<<< HEAD
            if (!($resourceObjectType instanceof ObjectType || $resourceObjectType instanceof NonNull)) {
                throw new \LogicException(sprintf('Expected GraphQL type "%s" to be %s.', $shortName, implode('|', [ObjectType::class, NonNull::class])));
=======
            if (!($resourceObjectType instanceof ObjectType || $resourceObjectType instanceof NonNull || $resourceObjectType instanceof InterfaceType)) {
                throw new \UnexpectedValueException(sprintf('Expected GraphQL type "%s" to be %s.', $shortName, implode('|', [ObjectType::class, NonNull::class, InterfaceType::class])));
>>>>>>> abced09f
            }

            return $resourceObjectType;
        }

        $resourceObjectType = $resourceMetadata->isInterface()
            ? $this->buildResourceInterfaceType($resourceClass, $shortName, $resourceMetadata, $input, $queryName, $mutationName, $wrapped, $depth)
            : $this->buildResourceObjectType($resourceClass, $shortName, $resourceMetadata, $input, $queryName, $mutationName, $wrapped, $depth);
        $this->typesContainer->set($shortName, $resourceObjectType);

        return $resourceObjectType;
    }

    /**
     * {@inheritdoc}
     */
    public function getNodeInterface(): InterfaceType
    {
        if ($this->typesContainer->has('Node')) {
            $nodeInterface = $this->typesContainer->get('Node');
            if (!$nodeInterface instanceof InterfaceType) {
                throw new \LogicException(sprintf('Expected GraphQL type "Node" to be %s.', InterfaceType::class));
            }

            return $nodeInterface;
        }

        $nodeInterface = new InterfaceType([
            'name' => 'Node',
            'description' => 'A node, according to the Relay specification.',
            'fields' => [
                'id' => [
                    'type' => GraphQLType::nonNull(GraphQLType::id()),
                    'description' => 'The id of this node.',
                ],
            ],
            'resolveType' => function ($value) {
                if (!isset($value[ItemNormalizer::ITEM_RESOURCE_CLASS_KEY])) {
                    return null;
                }

                $shortName = (new \ReflectionClass($value[ItemNormalizer::ITEM_RESOURCE_CLASS_KEY]))->getShortName();

                return $this->typesContainer->has($shortName) ? $this->typesContainer->get($shortName) : null;
            },
        ]);

        $this->typesContainer->set('Node', $nodeInterface);

        return $nodeInterface;
    }

    /**
     * {@inheritdoc}
     */
    public function getResourcePaginatedCollectionType(GraphQLType $resourceType, string $resourceClass, string $operationName): GraphQLType
    {
        $shortName = $resourceType->name;

        if ($this->typesContainer->has("{$shortName}Connection")) {
            return $this->typesContainer->get("{$shortName}Connection");
        }

        $paginationType = $this->pagination->getGraphQlPaginationType($resourceClass, $operationName);

        $fields = 'cursor' === $paginationType ?
            $this->getCursorBasedPaginationFields($resourceType) :
            $this->getPageBasedPaginationFields($resourceType);

        $configuration = [
            'name' => "{$shortName}Connection",
            'description' => "Connection for $shortName.",
            'fields' => $fields,
        ];

        $resourcePaginatedCollectionType = new ObjectType($configuration);
        $this->typesContainer->set("{$shortName}Connection", $resourcePaginatedCollectionType);

        return $resourcePaginatedCollectionType;
    }

    /**
     * {@inheritdoc}
     */
    public function isCollection(Type $type): bool
    {
        return $type->isCollection() && Type::BUILTIN_TYPE_OBJECT === $type->getBuiltinType();
    }

    private function getCursorBasedPaginationFields(GraphQLType $resourceType): array
    {
        $shortName = $resourceType->name;

        $edgeObjectTypeConfiguration = [
            'name' => "{$shortName}Edge",
            'description' => "Edge of $shortName.",
            'fields' => [
                'node' => $resourceType,
                'cursor' => GraphQLType::nonNull(GraphQLType::string()),
            ],
        ];
        $edgeObjectType = new ObjectType($edgeObjectTypeConfiguration);
        $this->typesContainer->set("{$shortName}Edge", $edgeObjectType);

        $pageInfoObjectTypeConfiguration = [
            'name' => "{$shortName}PageInfo",
            'description' => 'Information about the current page.',
            'fields' => [
                'endCursor' => GraphQLType::string(),
                'startCursor' => GraphQLType::string(),
                'hasNextPage' => GraphQLType::nonNull(GraphQLType::boolean()),
                'hasPreviousPage' => GraphQLType::nonNull(GraphQLType::boolean()),
            ],
        ];
        $pageInfoObjectType = new ObjectType($pageInfoObjectTypeConfiguration);
        $this->typesContainer->set("{$shortName}PageInfo", $pageInfoObjectType);

        return [
            'edges' => GraphQLType::listOf($edgeObjectType),
            'pageInfo' => GraphQLType::nonNull($pageInfoObjectType),
            'totalCount' => GraphQLType::nonNull(GraphQLType::int()),
        ];
    }

    private function getPageBasedPaginationFields(GraphQLType $resourceType): array
    {
        $shortName = $resourceType->name;

        $paginationInfoObjectTypeConfiguration = [
            'name' => "{$shortName}PaginationInfo",
            'description' => 'Information about the pagination.',
            'fields' => [
                'itemsPerPage' => GraphQLType::nonNull(GraphQLType::int()),
                'lastPage' => GraphQLType::nonNull(GraphQLType::int()),
                'totalCount' => GraphQLType::nonNull(GraphQLType::int()),
            ],
        ];
        $paginationInfoObjectType = new ObjectType($paginationInfoObjectTypeConfiguration);
        $this->typesContainer->set("{$shortName}PaginationInfo", $paginationInfoObjectType);

        return [
            'collection' => GraphQLType::listOf($resourceType),
            'paginationInfo' => GraphQLType::nonNull($paginationInfoObjectType),
        ];
    }

    private function buildResourceObjectType(?string $resourceClass, string $shortName, ResourceMetadata $resourceMetadata, bool $input, ?string $queryName, ?string $mutationName, bool $wrapped, int $depth)
    {
        $ioMetadata = $resourceMetadata->getGraphqlAttribute($mutationName ?? $queryName, $input ? 'input' : 'output', null, true);
        if (null !== $ioMetadata && \array_key_exists('class', $ioMetadata) && null !== $ioMetadata['class']) {
            $resourceClass = $ioMetadata['class'];
        }

        $wrapData = !$wrapped && null !== $mutationName && !$input && $depth < 1;
        $interfaces = ($interface = $resourceMetadata->getImplements())
            ? $this->getInterfaceTypes($interface)
            : [];

        $configuration = [
            'name' => $shortName,
            'description' => $resourceMetadata->getDescription(),
            'resolveField' => $this->defaultFieldResolver,
            'fields' => function () use ($resourceClass, $resourceMetadata, $input, $mutationName, $queryName, $wrapData, $depth, $ioMetadata) {
                if ($wrapData) {
                    $queryNormalizationContext = $resourceMetadata->getGraphqlAttribute($queryName ?? '', 'normalization_context', [], true);
                    $mutationNormalizationContext = $resourceMetadata->getGraphqlAttribute($mutationName ?? '', 'normalization_context', [], true);
                    // Use a new type for the wrapped object only if there is a specific normalization context for the mutation.
                    // If not, use the query type in order to ensure the client cache could be used.
                    $useWrappedType = $queryNormalizationContext !== $mutationNormalizationContext;

                    return [
                        lcfirst($resourceMetadata->getShortName()) => $useWrappedType ?
                            $this->getResourceObjectType($resourceClass, $resourceMetadata, $input, $queryName, $mutationName, true, $depth) :
                            $this->getResourceObjectType($resourceClass, $resourceMetadata, $input, $queryName ?? 'item_query', null, true, $depth),
                        'clientMutationId' => GraphQLType::string(),
                    ];
                }

                $fieldsBuilder = $this->fieldsBuilderLocator->get('api_platform.graphql.fields_builder');

                $fields = $fieldsBuilder->getResourceObjectTypeFields($resourceClass, $resourceMetadata, $input, $queryName, $mutationName, $depth, $ioMetadata);

                if ($input && null !== $mutationName && null !== $mutationArgs = $resourceMetadata->getGraphql()[$mutationName]['args'] ?? null) {
                    return $fieldsBuilder->resolveResourceArgs($mutationArgs, $mutationName, $resourceMetadata->getShortName()) + ['clientMutationId' => $fields['clientMutationId']];
                }

                return $fields;
            },
            'interfaces' => $wrapData ? [] : \array_merge([$this->getNodeInterface()], $interfaces),
        ];

        return $input ? GraphQLType::nonNull(new InputObjectType($configuration)) : new ObjectType($configuration);
    }

    private function buildResourceInterfaceType(?string $resourceClass, string $shortName, ResourceMetadata $resourceMetadata, bool $input, ?string $queryName, ?string $mutationName, bool $wrapped, int $depth): ?InterfaceType
    {
        static $fieldsBuilder;

        $ioMetadata = $resourceMetadata->getGraphqlAttribute($mutationName ?? $queryName, $input ? 'input' : 'output', null, true);
        if (null !== $ioMetadata && \array_key_exists('class', $ioMetadata) && null !== $ioMetadata['class']) {
            $resourceClass = $ioMetadata['class'];
        }

        $wrapData = !$wrapped && null !== $mutationName && !$input && $depth < 1;

        if ($this->typesContainer->has($shortName)) {
            $resourceInterface = $this->typesContainer->get($shortName);
            if (!$resourceInterface instanceof InterfaceType) {
                throw new \UnexpectedValueException(sprintf('Expected GraphQL type "%s" to be %s.', $shortName, InterfaceType::class));
            }

            return $resourceInterface;
        }

        $fieldsBuilder = $fieldsBuilder ?? $this->fieldsBuilderLocator->get('api_platform.graphql.fields_builder');

        $resourceInterface = new InterfaceType([
            'name' => $shortName,
            'description' => $resourceMetadata->getDescription(),
            'fields' => function () use ($resourceClass, $resourceMetadata, $input, $mutationName, $queryName, $wrapData, $depth, $ioMetadata, $fieldsBuilder) {
                if ($wrapData) {
                    return [
                        lcfirst($resourceMetadata->getShortName()) => $this->getResourceObjectType($resourceClass, $resourceMetadata, $input, $queryName, null, true, $depth),
                    ];
                }

                return $fieldsBuilder->getResourceObjectTypeFields($resourceClass, $resourceMetadata, $input, $queryName, null, $depth, $ioMetadata);
            },
            'resolveType' => function ($value, $context, $info) {
                if (!isset($value[ItemNormalizer::ITEM_RESOURCE_CLASS_KEY])) {
                    throw new \UnexpectedValueException('Resource class was not passed. Interface type can not be used.');
                }

                $shortName = (new \ReflectionClass($value[ItemNormalizer::ITEM_RESOURCE_CLASS_KEY]))->getShortName().'Item';

                if (!$this->typesContainer->has($shortName)) {
                    throw new \UnexpectedValueException("Type with name $shortName can not be found");
                }

                $type = $this->typesContainer->get($shortName);
                if (!isset($type->config['interfaces'])) {
                    throw new \UnexpectedValueException("Type \"$shortName\" doesn't implement any interface.");
                }

                foreach ($type->config['interfaces'] as $interface) {
                    $returnType = $info->returnType instanceof WrappingType
                        ? $info->returnType->getWrappedType()
                        : $info->returnType;

                    if ($interface === $returnType) {
                        return $type;
                    }
                }

                throw new \UnexpectedValueException("Type \"$type\" must implement interface \"$info->returnType\"");
            },
        ]);

        $this->typesContainer->set($shortName, $resourceInterface);

        return $resourceInterface;
    }

    private function getInterfaceTypes(string $resourceClass): array
    {
        try {
            $reflection = new \ReflectionClass($resourceClass);
        } catch (\ReflectionException $e) {
            throw new \UnexpectedValueException("Class $resourceClass can't be found.");
        }

        $itemTypeName = $reflection->getShortName().self::INTERFACE_POSTFIX.self::ITEM_POSTFIX;
        $itemType = $this->typesContainer->has($itemTypeName) ? [$this->typesContainer->get($itemTypeName)] : [];

        $collectionTypeName = $reflection->getShortName().self::INTERFACE_POSTFIX.self::COLLECTION_POSTFIX;
        $collectionType = $this->typesContainer->has($collectionTypeName) ? [$this->typesContainer->get($collectionTypeName)] : [];

        return \array_merge($itemType, $collectionType);
    }
}<|MERGE_RESOLUTION|>--- conflicted
+++ resolved
@@ -92,13 +92,8 @@
 
         if ($this->typesContainer->has($shortName)) {
             $resourceObjectType = $this->typesContainer->get($shortName);
-<<<<<<< HEAD
-            if (!($resourceObjectType instanceof ObjectType || $resourceObjectType instanceof NonNull)) {
-                throw new \LogicException(sprintf('Expected GraphQL type "%s" to be %s.', $shortName, implode('|', [ObjectType::class, NonNull::class])));
-=======
             if (!($resourceObjectType instanceof ObjectType || $resourceObjectType instanceof NonNull || $resourceObjectType instanceof InterfaceType)) {
-                throw new \UnexpectedValueException(sprintf('Expected GraphQL type "%s" to be %s.', $shortName, implode('|', [ObjectType::class, NonNull::class, InterfaceType::class])));
->>>>>>> abced09f
+                throw new \LogicException(sprintf('Expected GraphQL type "%s" to be %s.', $shortName, implode('|', [ObjectType::class, NonNull::class, InterfaceType::class])));
             }
 
             return $resourceObjectType;
