<?php

/*
 * This file is part of the API Platform project.
 *
 * (c) Kévin Dunglas <dunglas@gmail.com>
 *
 * For the full copyright and license information, please view the LICENSE
 * file that was distributed with this source code.
 */

declare(strict_types=1);

namespace ApiPlatform\Core\GraphQl\Resolver\Factory;

use ApiPlatform\Core\GraphQl\Resolver\MutationResolverInterface;
use ApiPlatform\Core\GraphQl\Resolver\Stage\DeserializeStageInterface;
use ApiPlatform\Core\GraphQl\Resolver\Stage\ReadStageInterface;
use ApiPlatform\Core\GraphQl\Resolver\Stage\SecurityPostDenormalizeStageInterface;
use ApiPlatform\Core\GraphQl\Resolver\Stage\SecurityStageInterface;
use ApiPlatform\Core\GraphQl\Resolver\Stage\SerializeStageInterface;
use ApiPlatform\Core\GraphQl\Resolver\Stage\ValidateStageInterface;
use ApiPlatform\Core\GraphQl\Resolver\Stage\WriteStageInterface;
use ApiPlatform\Core\Metadata\Resource\Factory\ResourceMetadataFactoryInterface;
use ApiPlatform\Core\Util\ClassInfoTrait;
use ApiPlatform\Core\Util\CloneTrait;
use GraphQL\Error\Error;
use GraphQL\Type\Definition\ResolveInfo;
use Psr\Container\ContainerInterface;

/**
 * Creates a function resolving a GraphQL mutation of an item.
 *
 * @experimental
 *
 * @author Alan Poulain <contact@alanpoulain.eu>
 * @author Vincent Chalamon <vincentchalamon@gmail.com>
 */
final class ItemMutationResolverFactory implements ResolverFactoryInterface
{
    use ClassInfoTrait;
    use CloneTrait;

    private $readStage;
    private $securityStage;
    private $securityPostDenormalizeStage;
    private $serializeStage;
    private $deserializeStage;
    private $writeStage;
    private $validateStage;
    private $mutationResolverLocator;
    private $resourceMetadataFactory;

    public function __construct(ReadStageInterface $readStage, SecurityStageInterface $securityStage, SecurityPostDenormalizeStageInterface $securityPostDenormalizeStage, SerializeStageInterface $serializeStage, DeserializeStageInterface $deserializeStage, WriteStageInterface $writeStage, ValidateStageInterface $validateStage, ContainerInterface $mutationResolverLocator, ResourceMetadataFactoryInterface $resourceMetadataFactory)
    {
        $this->readStage = $readStage;
        $this->securityStage = $securityStage;
        $this->securityPostDenormalizeStage = $securityPostDenormalizeStage;
        $this->serializeStage = $serializeStage;
        $this->deserializeStage = $deserializeStage;
        $this->writeStage = $writeStage;
        $this->validateStage = $validateStage;
        $this->mutationResolverLocator = $mutationResolverLocator;
        $this->resourceMetadataFactory = $resourceMetadataFactory;
    }

    public function __invoke(?string $resourceClass = null, ?string $rootClass = null, ?string $operationName = null): callable
    {
        return function (?array $source, array $args, $context, ResolveInfo $info) use ($resourceClass, $rootClass, $operationName) {
            if (null === $resourceClass || null === $operationName) {
                return null;
            }

            $resolverContext = ['source' => $source, 'args' => $args, 'info' => $info, 'is_collection' => false, 'is_mutation' => true];

            $item = ($this->readStage)($resourceClass, $rootClass, $operationName, $resolverContext);
            if (null !== $item && !\is_object($item)) {
                throw new \LogicException('Item from read stage should be a nullable object.');
            }
            ($this->securityStage)($resourceClass, $operationName, $resolverContext + [
                'extra_variables' => [
                    'object' => $item,
                ],
            ]);
            $previousItem = $this->clone($item);

            if ('delete' === $operationName) {
                ($this->securityPostDenormalizeStage)($resourceClass, $operationName, $resolverContext + [
                    'extra_variables' => [
                        'object' => $item,
                        'previous_object' => $previousItem,
                    ],
                ]);
                $item = ($this->writeStage)($item, $resourceClass, $operationName, $resolverContext);

                return ($this->serializeStage)($item, $resourceClass, $operationName, $resolverContext);
            }

            $item = ($this->deserializeStage)($item, $resourceClass, $operationName, $resolverContext);

            $resourceMetadata = $this->resourceMetadataFactory->create($resourceClass);

            $mutationResolverId = $resourceMetadata->getGraphqlAttribute($operationName, 'mutation');
            if (null !== $mutationResolverId) {
                /** @var MutationResolverInterface $mutationResolver */
                $mutationResolver = $this->mutationResolverLocator->get($mutationResolverId);
                $item = $mutationResolver($item, $resolverContext);
                if (null !== $item && $resourceClass !== $itemClass = $this->getObjectClass($item)) {
                    throw Error::createLocatedError(sprintf('Custom mutation resolver "%s" has to return an item of class %s but returned an item of class %s.', $mutationResolverId, $resourceMetadata->getShortName(), (new \ReflectionClass($itemClass))->getShortName()), $info->fieldNodes, $info->path);
                }
            }

            ($this->securityPostDenormalizeStage)($resourceClass, $operationName, $resolverContext + [
                'extra_variables' => [
                    'object' => $item,
                    'previous_object' => $previousItem,
                ],
            ]);

            if (null !== $item) {
                ($this->validateStage)($item, $resourceClass, $operationName, $resolverContext);

<<<<<<< HEAD
            switch ($operationName) {
                case 'create':
                case 'update':
                    $context = ['resource_class' => $resourceClass, 'graphql_operation_name' => $operationName];
                    if (null !== $item) {
                        $context['object_to_populate'] = $item;
                    }
                    $context += $resourceMetadata->getGraphqlAttribute($operationName, 'denormalization_context', [], true);
                    $item = $this->normalizer->denormalize($args['input'], $resourceClass, ItemNormalizer::FORMAT, $context);
                    $this->validate($item, $info, $resourceMetadata, $operationName);
                    $persistResult = $this->dataPersister->persist($item, $context);

                    if (null === $persistResult) {
                        @trigger_error(sprintf('Returning void from %s::persist() is deprecated since API Platform 2.3 and will not be supported in API Platform 3, an object should always be returned.', DataPersisterInterface::class), E_USER_DEPRECATED);
                    }

                    return [$wrapFieldName => $this->normalizer->normalize($persistResult ?? $item, ItemNormalizer::FORMAT, $normalizationContext)] + $data;
                case 'delete':
                    if ($item) {
                        $this->dataPersister->remove($item);
                        $data[$wrapFieldName]['id'] = $args['input']['id'];
                    } else {
                        $data[$wrapFieldName]['id'] = null;
                    }
=======
                $persistResult = ($this->writeStage)($item, $resourceClass, $operationName, $resolverContext);
>>>>>>> 78478a75
            }

            return ($this->serializeStage)($persistResult ?? $item, $resourceClass, $operationName, $resolverContext);
        };
    }
}<|MERGE_RESOLUTION|>--- conflicted
+++ resolved
@@ -120,34 +120,7 @@
             if (null !== $item) {
                 ($this->validateStage)($item, $resourceClass, $operationName, $resolverContext);
 
-<<<<<<< HEAD
-            switch ($operationName) {
-                case 'create':
-                case 'update':
-                    $context = ['resource_class' => $resourceClass, 'graphql_operation_name' => $operationName];
-                    if (null !== $item) {
-                        $context['object_to_populate'] = $item;
-                    }
-                    $context += $resourceMetadata->getGraphqlAttribute($operationName, 'denormalization_context', [], true);
-                    $item = $this->normalizer->denormalize($args['input'], $resourceClass, ItemNormalizer::FORMAT, $context);
-                    $this->validate($item, $info, $resourceMetadata, $operationName);
-                    $persistResult = $this->dataPersister->persist($item, $context);
-
-                    if (null === $persistResult) {
-                        @trigger_error(sprintf('Returning void from %s::persist() is deprecated since API Platform 2.3 and will not be supported in API Platform 3, an object should always be returned.', DataPersisterInterface::class), E_USER_DEPRECATED);
-                    }
-
-                    return [$wrapFieldName => $this->normalizer->normalize($persistResult ?? $item, ItemNormalizer::FORMAT, $normalizationContext)] + $data;
-                case 'delete':
-                    if ($item) {
-                        $this->dataPersister->remove($item);
-                        $data[$wrapFieldName]['id'] = $args['input']['id'];
-                    } else {
-                        $data[$wrapFieldName]['id'] = null;
-                    }
-=======
                 $persistResult = ($this->writeStage)($item, $resourceClass, $operationName, $resolverContext);
->>>>>>> 78478a75
             }
 
             return ($this->serializeStage)($persistResult ?? $item, $resourceClass, $operationName, $resolverContext);
