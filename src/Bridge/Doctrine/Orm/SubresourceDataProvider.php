--- conflicted
+++ resolved
@@ -81,79 +81,6 @@
         }
 
         $queryNameGenerator = new QueryNameGenerator();
-<<<<<<< HEAD
-        $previousQueryBuilder = null;
-        $previousAlias = null;
-
-        $num = \count($context['identifiers']);
-
-        while ($num--) {
-            list($identifier, $identifierResourceClass) = $context['identifiers'][$num];
-            $previousAssociationProperty = $context['identifiers'][$num + 1][0] ?? $context['property'];
-
-            $manager = $this->managerRegistry->getManagerForClass($identifierResourceClass);
-
-            if (!$manager instanceof EntityManagerInterface) {
-                throw new RuntimeException("The manager for $identifierResourceClass must be an EntityManager.");
-            }
-
-            $classMetadata = $manager->getClassMetadata($identifierResourceClass);
-
-            if (!$classMetadata instanceof ClassMetadataInfo) {
-                throw new RuntimeException("The class metadata for $identifierResourceClass must be an instance of ClassMetadataInfo.");
-            }
-
-            $qb = $manager->createQueryBuilder();
-            $alias = $queryNameGenerator->generateJoinAlias($identifier);
-            $relationType = $classMetadata->getAssociationMapping($previousAssociationProperty)['type'];
-            $normalizedIdentifiers = isset($identifiers[$identifier]) ? $this->normalizeIdentifiers($identifiers[$identifier], $manager, $identifierResourceClass) : [];
-
-            switch ($relationType) {
-                // MANY_TO_MANY relations need an explicit join so that the identifier part can be retrieved
-                case ClassMetadataInfo::MANY_TO_MANY:
-                    $joinAlias = $queryNameGenerator->generateJoinAlias($previousAssociationProperty);
-
-                    $qb->select($joinAlias)
-                        ->from($identifierResourceClass, $alias)
-                        ->innerJoin("$alias.$previousAssociationProperty", $joinAlias);
-
-                    break;
-                case ClassMetadataInfo::ONE_TO_MANY:
-                    $mappedBy = $classMetadata->getAssociationMapping($previousAssociationProperty)['mappedBy'];
-
-                    // first pass, o.property instead of alias.property
-                    if (null === $previousQueryBuilder) {
-                        $originAlias = "$originAlias.$mappedBy";
-                    } else {
-                        $previousAlias = "$previousAlias.$mappedBy";
-                    }
-
-                    $qb->select($alias)
-                        ->from($identifierResourceClass, $alias);
-                    break;
-                default:
-                    $qb->select("IDENTITY($alias.$previousAssociationProperty)")
-                        ->from($identifierResourceClass, $alias);
-            }
-
-            // Add where clause for identifiers
-            foreach ($normalizedIdentifiers as $key => $value) {
-                $placeholder = $queryNameGenerator->generateParameterName($key);
-                $qb->andWhere("$alias.$key = :$placeholder");
-                $queryBuilder->setParameter($placeholder, $value);
-            }
-
-            // recurse queries
-            if (null === $previousQueryBuilder) {
-                $previousQueryBuilder = $qb;
-            } else {
-                $previousQueryBuilder->andWhere($qb->expr()->in($previousAlias, $qb->getDQL()));
-            }
-
-            $previousAlias = $alias;
-        }
-=======
->>>>>>> a62e0892
 
         /*
          * The following recursively translates to this pseudo-dql:
