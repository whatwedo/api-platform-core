--- conflicted
+++ resolved
@@ -80,13 +80,9 @@
         $this->formats = $formats;
         $this->messageBus = $messageBus;
         $this->publisher = $publisher;
-<<<<<<< HEAD
-        $this->expressionLanguage = $expressionLanguage ?? class_exists(ExpressionLanguage::class) ? new ExpressionLanguage() : null;
+        $this->expressionLanguage = $expressionLanguage ?? (class_exists(ExpressionLanguage::class) ? new ExpressionLanguage() : null);
         $this->graphQlSubscriptionManager = $graphQlSubscriptionManager;
         $this->graphQlMercureSubscriptionIriGenerator = $graphQlMercureSubscriptionIriGenerator;
-=======
-        $this->expressionLanguage = $expressionLanguage ?? (class_exists(ExpressionLanguage::class) ? new ExpressionLanguage() : null);
->>>>>>> 88a994d8
         $this->reset();
     }
 
