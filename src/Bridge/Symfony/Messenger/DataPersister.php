<?php

/*
 * This file is part of the API Platform project.
 *
 * (c) Kévin Dunglas <dunglas@gmail.com>
 *
 * For the full copyright and license information, please view the LICENSE
 * file that was distributed with this source code.
 */

declare(strict_types=1);

namespace ApiPlatform\Core\Bridge\Symfony\Messenger;

use ApiPlatform\Core\Api\OperationType;
use ApiPlatform\Core\DataPersister\ContextAwareDataPersisterInterface;
use ApiPlatform\Core\Exception\ResourceClassNotFoundException;
use ApiPlatform\Core\Metadata\Resource\Factory\ResourceMetadataFactoryInterface;
use ApiPlatform\Core\Util\ClassInfoTrait;
use Symfony\Component\Messenger\Envelope;
use Symfony\Component\Messenger\MessageBusInterface;
use Symfony\Component\Messenger\Stamp\HandledStamp;

/**
 * Dispatches the given resource using the message bus of Symfony Messenger.
 *
 * @experimental
 *
 * @author Kévin Dunglas <dunglas@gmail.com>
 */
final class DataPersister implements ContextAwareDataPersisterInterface
{
    use ClassInfoTrait;

    private $resourceMetadataFactory;
    private $messageBus;

    public function __construct(ResourceMetadataFactoryInterface $resourceMetadataFactory, MessageBusInterface $messageBus)
    {
        $this->resourceMetadataFactory = $resourceMetadataFactory;
        $this->messageBus = $messageBus;
    }

    /**
     * {@inheritdoc}
     */
    public function supports($data, array $context = []): bool
    {
        try {
            $resourceMetadata = $this->resourceMetadataFactory->create($context['resource_class'] ?? $this->getObjectClass($data));
        } catch (ResourceClassNotFoundException $e) {
            return false;
        }

        if (null !== $operationName = $context['collection_operation_name'] ?? $context['item_operation_name'] ?? null) {
            return false !== $resourceMetadata->getTypedOperationAttribute(
                $context['collection_operation_name'] ?? false ? OperationType::COLLECTION : OperationType::ITEM,
                $operationName,
                'messenger',
                false,
                true
            );
        }

        if (isset($context['graphql_operation_name'])) {
            return false !== $resourceMetadata->getGraphqlAttribute($context['graphql_operation_name'], 'messenger', false, true);
        }

        return false !== $resourceMetadata->getAttribute('messenger', false);
    }

    /**
     * {@inheritdoc}
     */
    public function persist($data, array $context = [])
    {
        $envelope = $this->messageBus->dispatch($data);
        if (null === $stamp = $envelope->last(HandledStamp::class)) {
            return $data;
        }

        return $stamp->getResult();
    }

    /**
     * {@inheritdoc}
     */
    public function remove($data, array $context = [])
    {
<<<<<<< HEAD
        $this->messageBus->dispatch(new Envelope($data, [new RemoveStamp()]));
=======
        $this->messageBus->dispatch(
            (new Envelope($data))
                ->with(new RemoveStamp())
        );
>>>>>>> 187ffc6b
    }
}<|MERGE_RESOLUTION|>--- conflicted
+++ resolved
@@ -88,13 +88,9 @@
      */
     public function remove($data, array $context = [])
     {
-<<<<<<< HEAD
-        $this->messageBus->dispatch(new Envelope($data, [new RemoveStamp()]));
-=======
         $this->messageBus->dispatch(
             (new Envelope($data))
                 ->with(new RemoveStamp())
         );
->>>>>>> 187ffc6b
     }
 }