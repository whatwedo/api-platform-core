--- conflicted
+++ resolved
@@ -49,8 +49,6 @@
             <argument type="service" id="api_platform.property_info" />
         </service>
 
-<<<<<<< HEAD
-=======
         <service id="api_platform.metadata.property.name_collection_factory.inherited" class="ApiPlatform\Core\Metadata\Property\Factory\InheritedPropertyNameCollectionFactory" decorates="api_platform.metadata.property.name_collection_factory" decoration-priority="10" public="false">
             <argument type="service" id="api_platform.metadata.resource.name_collection_factory" />
             <argument type="service" id="api_platform.metadata.property.name_collection_factory.inherited.inner" />
@@ -63,7 +61,6 @@
             <argument type="service" id="api_platform.metadata.property.name_collection_factory.inherited_interface.inner" />
         </service>
 
->>>>>>> abced09f
         <service id="api_platform.metadata.property.name_collection_factory.cached" class="ApiPlatform\Core\Metadata\Property\Factory\CachedPropertyNameCollectionFactory" decorates="api_platform.metadata.property.name_collection_factory" decoration-priority="-10" public="false">
             <argument type="service" id="api_platform.cache.metadata.property" />
             <argument type="service" id="api_platform.metadata.property.name_collection_factory.cached.inner" />
