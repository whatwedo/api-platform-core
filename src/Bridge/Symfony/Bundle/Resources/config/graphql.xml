<?xml version="1.0" ?>

<container xmlns="http://symfony.com/schema/dic/services"
           xmlns:xsi="http://www.w3.org/2001/XMLSchema-instance"
           xsi:schemaLocation="http://symfony.com/schema/dic/services http://symfony.com/schema/dic/services/services-1.0.xsd">

    <services>
        <service id="api_platform.graphql.executor" class="ApiPlatform\Core\GraphQl\Executor" public="false" />

        <!-- Resolvers -->

        <service id="api_platform.graphql.resolver.factory.item" class="ApiPlatform\Core\GraphQl\Resolver\Factory\ItemResolverFactory" public="false">
            <argument type="service" id="api_platform.graphql.resolver.stage.read" />
            <argument type="service" id="api_platform.graphql.resolver.stage.security" />
            <argument type="service" id="api_platform.graphql.resolver.stage.security_post_denormalize" />
            <argument type="service" id="api_platform.graphql.resolver.stage.serialize" />
            <argument type="service" id="api_platform.graphql.query_resolver_locator" />
            <argument type="service" id="api_platform.metadata.resource.metadata_factory" />
        </service>

        <service id="api_platform.graphql.resolver.factory.collection" class="ApiPlatform\Core\GraphQl\Resolver\Factory\CollectionResolverFactory" public="false">
<<<<<<< HEAD
            <argument type="service" id="api_platform.collection_data_provider" />
            <argument type="service" id="api_platform.subresource_data_provider" />
            <argument type="service" id="serializer" />
=======
            <argument type="service" id="api_platform.graphql.resolver.stage.read" />
            <argument type="service" id="api_platform.graphql.resolver.stage.security" />
            <argument type="service" id="api_platform.graphql.resolver.stage.security_post_denormalize" />
            <argument type="service" id="api_platform.graphql.resolver.stage.serialize" />
            <argument type="service" id="api_platform.graphql.query_resolver_locator" />
>>>>>>> 78478a75
            <argument type="service" id="api_platform.metadata.resource.metadata_factory" />
            <argument type="service" id="request_stack" />
        </service>

        <service id="api_platform.graphql.resolver.factory.item_mutation" class="ApiPlatform\Core\GraphQl\Resolver\Factory\ItemMutationResolverFactory" public="false">
            <argument type="service" id="api_platform.graphql.resolver.stage.read" />
            <argument type="service" id="api_platform.graphql.resolver.stage.security" />
            <argument type="service" id="api_platform.graphql.resolver.stage.security_post_denormalize" />
            <argument type="service" id="api_platform.graphql.resolver.stage.serialize" />
            <argument type="service" id="api_platform.graphql.resolver.stage.deserialize" />
            <argument type="service" id="api_platform.graphql.resolver.stage.write" />
            <argument type="service" id="api_platform.graphql.resolver.stage.validate" />
            <argument type="service" id="api_platform.graphql.mutation_resolver_locator" />
            <argument type="service" id="api_platform.metadata.resource.metadata_factory" />
        </service>

        <!-- Resolver Stages -->

        <service id="api_platform.graphql.resolver.stage.read" class="ApiPlatform\Core\GraphQl\Resolver\Stage\ReadStage" public="false">
            <argument type="service" id="api_platform.metadata.resource.metadata_factory" />
            <argument type="service" id="api_platform.iri_converter" />
            <argument type="service" id="api_platform.collection_data_provider" />
            <argument type="service" id="api_platform.subresource_data_provider" />
            <argument type="service" id="api_platform.graphql.serializer.context_builder" />
            <argument>%api_platform.graphql.nesting_separator%</argument>
        </service>

        <service id="api_platform.graphql.resolver.stage.security" class="ApiPlatform\Core\GraphQl\Resolver\Stage\SecurityStage" public="false">
            <argument type="service" id="api_platform.metadata.resource.metadata_factory" />
            <argument type="service" id="api_platform.security.resource_access_checker" />
        </service>

        <service id="api_platform.graphql.resolver.stage.security_post_denormalize" class="ApiPlatform\Core\GraphQl\Resolver\Stage\SecurityPostDenormalizeStage" public="false">
            <argument type="service" id="api_platform.metadata.resource.metadata_factory" />
            <argument type="service" id="api_platform.security.resource_access_checker" />
        </service>

        <service id="api_platform.graphql.resolver.stage.serialize" class="ApiPlatform\Core\GraphQl\Resolver\Stage\SerializeStage" public="false">
            <argument type="service" id="api_platform.metadata.resource.metadata_factory" />
            <argument type="service" id="serializer" />
            <argument type="service" id="api_platform.graphql.serializer.context_builder" />
            <argument type="service" id="api_platform.pagination" />
        </service>

        <service id="api_platform.graphql.resolver.stage.deserialize" class="ApiPlatform\Core\GraphQl\Resolver\Stage\DeserializeStage" public="false">
            <argument type="service" id="api_platform.metadata.resource.metadata_factory" />
            <argument type="service" id="serializer" />
            <argument type="service" id="api_platform.graphql.serializer.context_builder" />
        </service>

        <service id="api_platform.graphql.resolver.stage.write" class="ApiPlatform\Core\GraphQl\Resolver\Stage\WriteStage" public="false">
            <argument type="service" id="api_platform.metadata.resource.metadata_factory" />
            <argument type="service" id="api_platform.data_persister" />
            <argument type="service" id="api_platform.graphql.serializer.context_builder" />
        </service>

        <service id="api_platform.graphql.resolver.stage.validate" class="ApiPlatform\Core\GraphQl\Resolver\Stage\ValidateStage" public="false">
            <argument type="service" id="api_platform.metadata.resource.metadata_factory" />
            <argument type="service" id="api_platform.validator" />
        </service>

        <service id="api_platform.graphql.resolver.resource_field" class="ApiPlatform\Core\GraphQl\Resolver\ResourceFieldResolver" public="false">
            <argument type="service" id="api_platform.iri_converter" />
        </service>

        <service id="api_platform.graphql.query_resolver_locator" class="Symfony\Component\DependencyInjection\ServiceLocator">
            <tag name="container.service_locator" />
        </service>

        <service id="api_platform.graphql.mutation_resolver_locator" class="Symfony\Component\DependencyInjection\ServiceLocator">
            <tag name="container.service_locator" />
        </service>

        <!-- Type -->

        <service id="api_platform.graphql.iterable_type" class="ApiPlatform\Core\GraphQl\Type\Definition\IterableType">
            <tag name="api_platform.graphql.type" />
        </service>

        <service id="api_platform.graphql.upload_type" class="ApiPlatform\Core\GraphQl\Type\Definition\UploadType">
            <tag name="api_platform.graphql.type" />
        </service>

        <service id="api_platform.graphql.type_locator" class="Symfony\Component\DependencyInjection\ServiceLocator">
            <tag name="container.service_locator" />
        </service>

        <service id="api_platform.graphql.types_container" class="ApiPlatform\Core\GraphQl\Type\TypesContainer" />

        <service id="api_platform.graphql.types_factory" class="ApiPlatform\Core\GraphQl\Type\TypesFactory">
            <argument type="service" id="api_platform.graphql.type_locator" />
        </service>

        <service id="api_platform.graphql.type_converter" class="ApiPlatform\Core\GraphQl\Type\TypeConverter">
            <argument type="service" id="api_platform.graphql.type_builder" />
            <argument type="service" id="api_platform.graphql.types_container" />
            <argument type="service" id="api_platform.metadata.resource.metadata_factory" />
        </service>

        <service id="api_platform.graphql.type_builder" class="ApiPlatform\Core\GraphQl\Type\TypeBuilder" public="false">
            <argument type="service" id="api_platform.graphql.types_container" />
            <argument type="service" id="api_platform.graphql.resolver.resource_field" />
            <argument type="service" id="api_platform.graphql.fields_builder_locator" />
        </service>

        <service id="api_platform.graphql.fields_builder" class="ApiPlatform\Core\GraphQl\Type\FieldsBuilder" public="false">
            <argument type="service" id="api_platform.metadata.property.name_collection_factory" />
            <argument type="service" id="api_platform.metadata.property.metadata_factory" />
            <argument type="service" id="api_platform.metadata.resource.metadata_factory" />
            <argument type="service" id="api_platform.graphql.types_container" />
            <argument type="service" id="api_platform.graphql.type_builder" />
            <argument type="service" id="api_platform.graphql.type_converter" />
            <argument type="service" id="api_platform.graphql.resolver.factory.item" />
            <argument type="service" id="api_platform.graphql.resolver.factory.collection" />
            <argument type="service" id="api_platform.graphql.resolver.factory.item_mutation" />
            <argument type="service" id="api_platform.filter_locator" />
            <argument type="service" id="api_platform.pagination" />
            <argument type="service" id="api_platform.name_converter" on-invalid="ignore" />
            <argument>%api_platform.graphql.nesting_separator%</argument>
        </service>

        <service id="api_platform.graphql.fields_builder_locator" class="Symfony\Component\DependencyInjection\ServiceLocator" public="false">
            <argument type="collection">
                <argument type="service" id="api_platform.graphql.fields_builder" />
            </argument>
            <tag name="container.service_locator"/>
        </service>

        <service id="api_platform.graphql.schema_builder" class="ApiPlatform\Core\GraphQl\Type\SchemaBuilder" public="false">
            <argument type="service" id="api_platform.metadata.resource.name_collection_factory" />
            <argument type="service" id="api_platform.metadata.resource.metadata_factory" />
            <argument type="service" id="api_platform.graphql.types_factory" />
            <argument type="service" id="api_platform.graphql.types_container" />
            <argument type="service" id="api_platform.graphql.fields_builder" />
        </service>

        <!-- Action -->

        <service id="api_platform.graphql.action.entrypoint" class="ApiPlatform\Core\GraphQl\Action\EntrypointAction" public="true">
            <argument type="service" id="api_platform.graphql.schema_builder" />
            <argument type="service" id="api_platform.graphql.executor" />
            <argument type="service" id="api_platform.graphql.action.graphiql" />
            <argument type="service" id="api_platform.graphql.action.graphql_playground" />
            <argument>%kernel.debug%</argument>
            <argument>%api_platform.graphql.graphiql.enabled%</argument>
            <argument>%api_platform.graphql.graphql_playground.enabled%</argument>
            <argument>%api_platform.graphql.default_ide%</argument>
        </service>

        <service id="api_platform.graphql.action.graphiql" class="ApiPlatform\Core\GraphQl\Action\GraphiQlAction" public="true">
            <argument type="service" id="twig" />
            <argument type="service" id="api_platform.router" />
            <argument>%api_platform.graphql.graphiql.enabled%</argument>
            <argument>%api_platform.title%</argument>
        </service>

        <service id="api_platform.graphql.action.graphql_playground" class="ApiPlatform\Core\GraphQl\Action\GraphQlPlaygroundAction" public="true">
            <argument type="service" id="twig" />
            <argument type="service" id="api_platform.router" />
            <argument>%api_platform.graphql.graphql_playground.enabled%</argument>
            <argument>%api_platform.title%</argument>
        </service>

        <!-- Serializer -->

        <service id="api_platform.graphql.normalizer.item" class="ApiPlatform\Core\GraphQl\Serializer\ItemNormalizer" public="false">
            <argument type="service" id="api_platform.metadata.property.name_collection_factory" />
            <argument type="service" id="api_platform.metadata.property.metadata_factory" />
            <argument type="service" id="api_platform.iri_converter" />
            <argument type="service" id="api_platform.identifiers_extractor.cached" />
            <argument type="service" id="api_platform.resource_class_resolver" />
            <argument type="service" id="api_platform.property_accessor" />
            <argument type="service" id="api_platform.name_converter" on-invalid="ignore" />
            <argument type="service" id="serializer.mapping.class_metadata_factory" on-invalid="ignore" />
            <argument type="service" id="api_platform.item_data_provider" on-invalid="ignore" />
            <argument>%api_platform.allow_plain_identifiers%</argument>
            <argument>null</argument>
            <argument type="tagged" tag="api_platform.data_transformer" on-invalid="ignore" />
            <argument type="service" id="api_platform.metadata.resource.metadata_factory" on-invalid="ignore" />

            <!-- Run before serializer.normalizer.json_serializable -->
            <tag name="serializer.normalizer" priority="-890" />
        </service>

        <service id="api_platform.graphql.normalizer.object" class="ApiPlatform\Core\GraphQl\Serializer\ObjectNormalizer" public="false">
            <argument type="service" id="serializer.normalizer.object" />
            <argument type="service" id="api_platform.iri_converter" />
            <argument type="service" id="api_platform.identifiers_extractor.cached" />
<<<<<<< HEAD
            <argument type="service" id="api_platform.resource_class_resolver" />
            <argument type="service" id="api_platform.property_accessor" />
=======

            <!-- Run after serializer.denormalizer.array but before serializer.normalizer.object -->
            <tag name="serializer.normalizer" priority="-995" />
        </service>

        <service id="api_platform.graphql.serializer.context_builder" class="ApiPlatform\Core\GraphQl\Serializer\SerializerContextBuilder" public="false">
            <argument type="service" id="api_platform.metadata.resource.metadata_factory" />
>>>>>>> 78478a75
            <argument type="service" id="api_platform.name_converter" on-invalid="ignore" />
        </service>
        <service id="ApiPlatform\Core\GraphQl\Serializer\SerializerContextBuilderInterface" alias="api_platform.graphql.serializer.context_builder" />

        <!-- Command -->

        <service id="api_platform.graphql.command.export_command" class="ApiPlatform\Core\Bridge\Symfony\Bundle\Command\GraphQlExportCommand">
            <argument type="service" id="api_platform.graphql.schema_builder" />
            <tag name="console.command" />
        </service>

    </services>

</container><|MERGE_RESOLUTION|>--- conflicted
+++ resolved
@@ -19,17 +19,11 @@
         </service>
 
         <service id="api_platform.graphql.resolver.factory.collection" class="ApiPlatform\Core\GraphQl\Resolver\Factory\CollectionResolverFactory" public="false">
-<<<<<<< HEAD
-            <argument type="service" id="api_platform.collection_data_provider" />
-            <argument type="service" id="api_platform.subresource_data_provider" />
-            <argument type="service" id="serializer" />
-=======
             <argument type="service" id="api_platform.graphql.resolver.stage.read" />
             <argument type="service" id="api_platform.graphql.resolver.stage.security" />
             <argument type="service" id="api_platform.graphql.resolver.stage.security_post_denormalize" />
             <argument type="service" id="api_platform.graphql.resolver.stage.serialize" />
             <argument type="service" id="api_platform.graphql.query_resolver_locator" />
->>>>>>> 78478a75
             <argument type="service" id="api_platform.metadata.resource.metadata_factory" />
             <argument type="service" id="request_stack" />
         </service>
@@ -218,10 +212,6 @@
             <argument type="service" id="serializer.normalizer.object" />
             <argument type="service" id="api_platform.iri_converter" />
             <argument type="service" id="api_platform.identifiers_extractor.cached" />
-<<<<<<< HEAD
-            <argument type="service" id="api_platform.resource_class_resolver" />
-            <argument type="service" id="api_platform.property_accessor" />
-=======
 
             <!-- Run after serializer.denormalizer.array but before serializer.normalizer.object -->
             <tag name="serializer.normalizer" priority="-995" />
@@ -229,7 +219,6 @@
 
         <service id="api_platform.graphql.serializer.context_builder" class="ApiPlatform\Core\GraphQl\Serializer\SerializerContextBuilder" public="false">
             <argument type="service" id="api_platform.metadata.resource.metadata_factory" />
->>>>>>> 78478a75
             <argument type="service" id="api_platform.name_converter" on-invalid="ignore" />
         </service>
         <service id="ApiPlatform\Core\GraphQl\Serializer\SerializerContextBuilderInterface" alias="api_platform.graphql.serializer.context_builder" />
