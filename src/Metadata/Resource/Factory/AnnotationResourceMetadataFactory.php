<?php

/*
 * This file is part of the API Platform project.
 *
 * (c) Kévin Dunglas <dunglas@gmail.com>
 *
 * For the full copyright and license information, please view the LICENSE
 * file that was distributed with this source code.
 */

declare(strict_types=1);

namespace ApiPlatform\Core\Metadata\Resource\Factory;

use ApiPlatform\Core\Annotation\ApiResource;
use ApiPlatform\Core\Exception\ResourceClassNotFoundException;
use ApiPlatform\Core\Metadata\Resource\ResourceMetadata;
use Doctrine\Common\Annotations\Reader;

/**
 * Creates a resource metadata from {@see ApiResource} annotations.
 *
 * @author Kévin Dunglas <dunglas@gmail.com>
 */
final class AnnotationResourceMetadataFactory implements ResourceMetadataFactoryInterface
{
    private $reader;
    private $decorated;
    private $defaults;

    public function __construct(Reader $reader, ResourceMetadataFactoryInterface $decorated = null, array $defaults = [])
    {
        $this->reader = $reader;
        $this->decorated = $decorated;
        $this->defaults = $defaults + ['attributes' => []];
    }

    /**
     * {@inheritdoc}
     */
    public function create(string $resourceClass): ResourceMetadata
    {
        $parentResourceMetadata = null;
        if ($this->decorated) {
            try {
                $parentResourceMetadata = $this->decorated->create($resourceClass);
            } catch (ResourceClassNotFoundException $resourceNotFoundException) {
                // Ignore not found exception from decorated factories
            }
        }

        try {
            $reflectionClass = new \ReflectionClass($resourceClass);
        } catch (\ReflectionException $reflectionException) {
            return $this->handleNotFound($parentResourceMetadata, $resourceClass);
        }

        $resourceAnnotation = $this->reader->getClassAnnotation($reflectionClass, ApiResource::class);
        if (!$resourceAnnotation instanceof ApiResource) {
            return $this->handleNotFound($parentResourceMetadata, $resourceClass);
        }

        return $this->createMetadata($resourceAnnotation, $parentResourceMetadata);
    }

    /**
     * Returns the metadata from the decorated factory if available or throws an exception.
     *
     * @throws ResourceClassNotFoundException
     */
    private function handleNotFound(?ResourceMetadata $parentPropertyMetadata, string $resourceClass): ResourceMetadata
    {
        if (null !== $parentPropertyMetadata) {
            return $parentPropertyMetadata;
        }

        throw new ResourceClassNotFoundException(sprintf('Resource "%s" not found.', $resourceClass));
    }

    private function createMetadata(ApiResource $annotation, ResourceMetadata $parentResourceMetadata = null): ResourceMetadata
    {
        $attributes = (null === $annotation->attributes && [] === $this->defaults['attributes']) ? null : (array) $annotation->attributes + $this->defaults['attributes'];

        if (!$parentResourceMetadata) {
            return new ResourceMetadata(
                $annotation->shortName,
                $annotation->description ?? $this->defaults['description'] ?? null,
                $annotation->iri ?? $this->defaults['iri'] ?? null,
                $annotation->itemOperations ?? $this->defaults['item_operations'] ?? null,
                $annotation->collectionOperations ?? $this->defaults['collection_operations'] ?? null,
                $attributes,
                $annotation->subresourceOperations,
<<<<<<< HEAD
                $annotation->graphql ?? $this->defaults['graphql'] ?? null
=======
                $annotation->graphql,
                $annotation->isInterface,
                $annotation->implements
>>>>>>> abced09f
            );
        }

        $resourceMetadata = $parentResourceMetadata;
        foreach (['shortName', 'description', 'iri', 'itemOperations', 'collectionOperations', 'subresourceOperations', 'graphql', 'attributes'] as $property) {
            $resourceMetadata = $this->createWith($resourceMetadata, $property, $annotation->{$property});
        }

        return $resourceMetadata;
    }

    /**
     * Creates a new instance of metadata if the property is not already set.
     */
    private function createWith(ResourceMetadata $resourceMetadata, string $property, $value): ResourceMetadata
    {
        $upperProperty = ucfirst($property);
        $getter = "get$upperProperty";

        if (null !== $resourceMetadata->{$getter}()) {
            return $resourceMetadata;
        }

        $wither = "with$upperProperty";

        return $resourceMetadata->{$wither}($value);
    }
}<|MERGE_RESOLUTION|>--- conflicted
+++ resolved
@@ -91,13 +91,9 @@
                 $annotation->collectionOperations ?? $this->defaults['collection_operations'] ?? null,
                 $attributes,
                 $annotation->subresourceOperations,
-<<<<<<< HEAD
-                $annotation->graphql ?? $this->defaults['graphql'] ?? null
-=======
-                $annotation->graphql,
+                $annotation->graphql ?? $this->defaults['graphql'] ?? null,
                 $annotation->isInterface,
                 $annotation->implements
->>>>>>> abced09f
             );
         }
 
