--- conflicted
+++ resolved
@@ -225,13 +225,8 @@
     {
         [$resourceMetadata, $serializerContext, $inputOrOutputClass] = $this->getMetadata($className, $type, $operationType, $operationName, $serializerContext);
 
-<<<<<<< HEAD
-        $prefix = $resourceMetadata->getShortName();
-        if (null !== $inputOrOutputClass && $resourceClass !== $inputOrOutputClass) {
-=======
         $prefix = $resourceMetadata ? $resourceMetadata->getShortName() : (new \ReflectionClass($className))->getShortName();
         if (null !== $inputOrOutputClass && $className !== $inputOrOutputClass) {
->>>>>>> e8effc74
             $parts = explode('\\', $inputOrOutputClass);
             $shortName = end($parts);
             $prefix .= ':'.$shortName;
